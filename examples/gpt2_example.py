import logging
from dataclasses import dataclass
from functools import partial

import equinox as eqx
import jax
import jax.numpy as jnp
import jax.profiler
import jax.random as jrandom
import jmp
import pyrallis
from equinox import filter_vmap
from jax.interpreters.pxla import PartitionSpec
from transformers import GPT2Tokenizer

import haliax as hax
import haliax.random
import wandb
from haliax import Axis
from haliax.partitioning import ResourceAxis, axis_mapping, named_pjit, round_axis_for_partitioning
from levanter.callbacks import log_performance_stats, log_to_wandb, pbar_logger, wandb_xla_logger
from levanter.config import TrainerConfig
from levanter.data.sharded import GlobalBatchDataset
from levanter.data.text import CachedLMDatasetConfig, TokenSeqDataset
from levanter.jax_utils import global_key_array, parameter_count, simplify_gdas
from levanter.logging import capture_time, log_time_to_wandb
from levanter.modeling_utils import accumulate_gradients_sharded, cross_entropy_loss_and_log_normalizers
from levanter.models.gpt2 import Gpt2Config, Gpt2LMHeadModel
from levanter.trainer_hooks import StepInfo, TrainerHooks
from py_utils import non_caching_cycle


logger = logging.getLogger(__name__)


# cf https://github.com/google-research/language/blob/aa58066bec83d30de6c8f9123f0af7b81db3aeba/language/mentionmemory/training/trainer.py


@dataclass
class TrainGpt2Config:
    data: CachedLMDatasetConfig = CachedLMDatasetConfig()
    trainer: TrainerConfig = TrainerConfig()
    model: Gpt2Config = Gpt2Config()

    log_z_regularization: float = 0.0


@pyrallis.wrap()
def main(config: TrainGpt2Config):
    config.trainer.initialize(config)

    tokenizer: GPT2Tokenizer = config.data.the_tokenizer
<<<<<<< HEAD

    Batch = Axis("batch", config.trainer.train_batch_size)
    EvalBatch = Axis("eval_batch", config.trainer.eval_batch_size)

=======
>>>>>>> c4abccef
    dataset = GlobalBatchDataset(
        TokenSeqDataset(config.data.build_or_load_document_cache("train"), config.model.seq_len),
        config.trainer.device_mesh,
        Batch,
    )

    eval_dataset = GlobalBatchDataset(
        TokenSeqDataset(config.data.build_or_load_document_cache("validation"), config.model.seq_len),
        config.trainer.device_mesh,
        EvalBatch,
    )

    # some axes we use outside the model proper
    SeqLen = config.model.SeqLen

    # We have two axis_mappings: one for storing the model and optimizer states, and one for compute
    # This allows Zero-3-style parameter sharding, where we shard the parameters and optimizer state across the mesh
    compute_axis_mapping = config.trainer.compute_axis_mapping
    parameter_axis_mapping = config.trainer.parameter_axis_mapping

    with config.trainer.device_mesh as mesh:
        # randomness in jax is tightly controlled by "keys" which are the states of the random number generators
        # this makes deterministic training pretty easy
        seed = config.trainer.seed
        data_key, loader_key, model_key, training_key = jrandom.split(jrandom.PRNGKey(seed), 4)

        # to do partitioning, our dimensions have to be divisible by the size of the physical axes they're mapped to
        # For most things, we just insist you specify the config right, but tokenizers often have strange numbers of
        # tokens: gpt-2 has 50257, for example. So we round up.
        vocab_size = len(tokenizer)
        Vocab = round_axis_for_partitioning(Axis("vocab", vocab_size), compute_axis_mapping)
        if vocab_size != Vocab.size:
            logger.info(f"Rounding vocab size from {vocab_size} to {Vocab.size} for partitioning")

        # Mixed Precision: We use the "jmp" library to handle mixed precision training. It basically has three dtypes:
        # 1) compute (typically bfloat16)
        # 2) parameter (typically float32)
        # 3) output (sometimes float32)
        # I like to think of these as "semantic" dtypes: compute is the dtype we do most of our math in, parameter is
        # the dtype we store our parameters in, and output is the dtype we use for loss calculations.
        mp: jmp.Policy = config.trainer.mp

        # initialize the model
        # This function
        # 1) initializes model weights
        # 2) ensures all model weights are the right dtype
        # 3) ensures the model is partitioned across the mesh according to the parameter_axis_mapping
        @named_pjit(axis_resources=parameter_axis_mapping)
        def init_model():
            model = Gpt2LMHeadModel(Vocab, config.model, key=model_key)
            model = mp.cast_to_param(model)
            return model

        model = init_model()

        wandb.summary["parameter_count"] = parameter_count(model)

        # initialize the optimizer
        # This is basically the same as the model.
        optimizer = config.trainer.optimizer()
        opt_state = named_pjit(optimizer.init, axis_resources=parameter_axis_mapping)(model)

        # when it's time to do compute, we want to convert the model to the compute dtype and shard it for inference.
        # We use this invocation of named_pjit to do that.
        prepare_model_for_compute = named_pjit(
            mp.cast_to_compute,
            in_axis_resources=parameter_axis_mapping,
            out_axis_resources=compute_axis_mapping,
        )

        # don't want to compute the mask w.r.t. the final token
        loss_mask = 1 - hax.nn.one_hot(-1, SeqLen, dtype=jnp.float32)  # one everywhere except the last token

        # loss function: this computes the loss with respect to a single example
        def compute_loss(model: Gpt2LMHeadModel, input_ids, key, inference):
            input_ids = hax.named(input_ids, SeqLen)
            pred_y = model(input_ids, inference=inference, key=key)
            pred_y = mp.cast_to_output(pred_y)

            # need to roll the target tokens back by one so that each token is predicting the next token
            target_y = haliax.roll(input_ids, -1, SeqLen)
            target_y = haliax.nn.one_hot(target_y, Vocab, dtype=pred_y.dtype)

            loss, log_normalizers = cross_entropy_loss_and_log_normalizers(pred_y, Vocab, target_y)
            loss = hax.mean(loss, where=loss_mask)

            if not inference and config.log_z_regularization > 0:
                logz_mse = hax.mean((log_normalizers**2))
                loss += config.log_z_regularization * logz_mse

            return loss.scalar()

        # mean_loss: this computes the mean loss over a batch of examples
        def mean_loss(model: Gpt2LMHeadModel, input_ids, key, inference):
            # None here means the first argument (the model) is not vectorized but instead broadcasted
            compute_loss_vmap = filter_vmap(compute_loss, args=(None,))
            return jnp.mean(compute_loss_vmap(model, input_ids, key, inference))

        # get the gradient using a wrapper around jax.value_and_grad
        compute_loss_and_grad = eqx.filter_value_and_grad(partial(compute_loss, inference=False))

        compute_loss_pjit = named_pjit(
            partial(mean_loss, inference=True, key=None),
            axis_resources=config.trainer.axis_resources,
        )

        # Set up evaluation
        def evaluate_step(info: StepInfo):
            model_inf = prepare_model_for_compute(info.model)

            # standard evaluation loop
            loss = 0.0
            n = 0

            for batch in eval_dataset:
                loss += simplify_gdas(compute_loss_pjit(model_inf, batch)).item()
                n += 1

            if n > 0:
                loss /= n

            logger.info(f"validation loss: {loss:.3f}")
            if wandb.run is not None:
                wandb.log({"eval/loss": loss}, step=info.step)

            return loss

        # boilerplate hooks and such
        engine = TrainerHooks()
        engine.add_hook(pbar_logger(total=config.trainer.num_train_steps), every=1)
        engine.add_hook(log_to_wandb, every=1)
        engine.add_hook(log_performance_stats(config.model.seq_len, config.trainer.train_batch_size), every=1)
        engine.add_hook(evaluate_step, every=config.trainer.steps_per_eval)
        engine.add_hook(wandb_xla_logger(config.trainer.wandb), every=config.trainer.steps_per_eval)
        checkpointer = config.trainer.checkpointer.create(config.trainer.run_name)
        engine.add_hook(checkpointer.on_step, every=1)  # checkpointer manages its own frequency

        # data loader
        iter_data = non_caching_cycle(dataset)

        # load the last checkpoint and resume if we want
        resume_step = None
        if config.trainer.load_last_checkpoint:
            checkpoint = checkpointer.load_checkpoint(
                model,
                (opt_state, training_key),
                config.trainer.load_checkpoint_path,
            )

            if checkpoint is not None:
                model, (opt_state, training_key), resume_step = checkpoint
                assert training_key.shape == jrandom.PRNGKey(0).shape
            elif config.trainer.load_checkpoint_path:
                raise ValueError("No checkpoint found")
            else:
                logger.info("No checkpoint found. Starting from scratch")

        if resume_step is not None:
            # step is after the batch, so we need to seek to step
            # TODO: iter_data.seek(resume_step +1)
            import tqdm

            for _ in tqdm.tqdm(range(resume_step + 1), desc="seeking data for resume"):
                next(iter_data)
            resume_step = resume_step + 1
        else:
            resume_step = 0

        # training loop
        def train_step(model, opt_state, input_ids, keys):
            model_inf = mp.cast_to_compute(model)

            loss, grads = accumulate_gradients_sharded(
                compute_loss_and_grad,
                model_inf,
                input_ids,
                keys,
                data_axis_size=config.trainer.data_axis_size,
                per_device_parallelism=config.trainer.per_device_parallelism,
                compute_axis_mapping=compute_axis_mapping,
                parameter_axis_mapping=parameter_axis_mapping,
            )

            with jax.named_scope("optimizer"), axis_mapping(parameter_axis_mapping):
                # distribute gradients across the mesh and apply them
                updates, opt_state = optimizer.update(grads, opt_state, params=model)
                model = eqx.apply_updates(model, updates)

            return loss, model, opt_state

        # donate the model and the opt_state so they can used for outputs
        train_step = named_pjit(train_step, parameter_axis_mapping, donate_args=(True, True, False, False))

        # finally, run the training loop
        for step in range(resume_step, config.trainer.num_train_steps):
            with capture_time() as step_time:
                with log_time_to_wandb("throughput/loading_time", step=step):
                    input_ids = next(iter_data)
                    my_key, training_key = jrandom.split(training_key, 2)
                    example_keys = global_key_array(
                        my_key, config.trainer.train_batch_size, mesh, PartitionSpec(ResourceAxis.DATA)
                    )

                step_loss, model, opt_state = simplify_gdas(train_step(model, opt_state, input_ids, example_keys))
                step_loss = jnp.mean(step_loss).item()

            with log_time_to_wandb("throughput/hook_time", step=step):
                engine.run_hooks(StepInfo(step, model, opt_state, step_loss, training_key, step_duration=step_time()))

        last_step = StepInfo(
            config.trainer.num_train_steps,
            model,
            opt_state,
            step_loss,
            training_key,
            step_duration=step_time(),
        )

        evaluate_step(last_step)
        checkpointer.on_step(last_step, force=True)


if __name__ == "__main__":
    main()<|MERGE_RESOLUTION|>--- conflicted
+++ resolved
@@ -50,13 +50,10 @@
     config.trainer.initialize(config)
 
     tokenizer: GPT2Tokenizer = config.data.the_tokenizer
-<<<<<<< HEAD
 
     Batch = Axis("batch", config.trainer.train_batch_size)
     EvalBatch = Axis("eval_batch", config.trainer.eval_batch_size)
 
-=======
->>>>>>> c4abccef
     dataset = GlobalBatchDataset(
         TokenSeqDataset(config.data.build_or_load_document_cache("train"), config.model.seq_len),
         config.trainer.device_mesh,
