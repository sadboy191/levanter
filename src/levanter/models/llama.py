--- conflicted
+++ resolved
@@ -108,40 +108,6 @@
 
     @classmethod
     def from_hf_config(cls, hf_config: HfConfig):
-<<<<<<< HEAD
-
-        if 'olmo' in hf_config._name_or_path.lower():
-            return LlamaConfig(
-                seq_len=hf_config.max_position_embeddings,
-                hidden_dim=hf_config.hidden_size,
-                intermediate_dim=hf_config.intermediate_size,
-                num_layers=hf_config.num_hidden_layers,
-                num_heads=hf_config.num_attention_heads,
-                num_kv_heads=hf_config.num_key_value_heads,
-                activation_function=hf_config.hidden_act,
-                initializer_range=hf_config.initializer_range,
-                layer_norm_epsilon=0,
-                use_layer_norm_weight=False,
-                use_bias=False,
-                rope_scaling=hf_config.rope_scaling,
-                rope_theta=hf_config.rope_theta,
-            )
-
-        else:
-            return LlamaConfig(
-                seq_len=hf_config.max_position_embeddings,
-                hidden_dim=hf_config.hidden_size,
-                intermediate_dim=hf_config.intermediate_size,
-                num_layers=hf_config.num_hidden_layers,
-                num_heads=hf_config.num_attention_heads,
-                num_kv_heads=hf_config.num_key_value_heads,
-                activation_function=hf_config.hidden_act,
-                initializer_range=hf_config.initializer_range,
-                layer_norm_epsilon=hf_config.rms_norm_eps,
-                rope_scaling=hf_config.rope_scaling,
-                rope_theta=hf_config.rope_theta,
-            )
-=======
         rope_theta = hf_config.rope_theta
         rope_config = RotaryEmbeddingsConfig.from_hf_config(rope_theta, hf_config.rope_scaling)
         return LlamaConfig(
@@ -156,7 +122,6 @@
             layer_norm_epsilon=hf_config.rms_norm_eps,
             rope=rope_config,
         )
->>>>>>> 91be677d
 
     def to_hf_config(self, vocab_size: int, config_overrides: Optional[Dict] = None) -> HfLlamaConfig:
         """Convert to HuggingFace's LlamaConfig
