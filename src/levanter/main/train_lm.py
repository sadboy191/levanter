--- conflicted
+++ resolved
@@ -55,18 +55,11 @@
 
 @dataclass
 class TrainLmConfig:
-<<<<<<< HEAD
-    data: LMDatasetConfig = LMDatasetConfig()
-    trainer: TrainerConfig = TrainerConfig()
-    model: LmConfig = Gpt2Config()
-    optimizer: OptimizerConfig = OptimizerConfig()
-    task: TaskConfig = TaskConfig()
-=======
     data: LMDatasetConfig = field(default_factory=LMDatasetConfig)
     trainer: TrainerConfig = field(default_factory=TrainerConfig)
     model: LmConfig = field(default_factory=Gpt2Config)
     optimizer: OptimizerConfig = field(default_factory=OptimizerConfig)
->>>>>>> 3aeac6c6
+    task: TaskConfig = TaskConfig()
 
     # config related to continued pretraining
     initialize_from_hf: Union[bool, str] = False
