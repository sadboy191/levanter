import logging
import os
from dataclasses import dataclass, field
from typing import Optional, Union

import equinox as eqx
import jax.random as jrandom
import jmp
import wandb
<<<<<<< HEAD
from jax.random import PRNGKey
from jax.sharding import PartitionSpec
=======
>>>>>>> c56998d6

import haliax as hax
import haliax.random
from haliax import Axis
from haliax.jax_utils import filter_eval_shape
from haliax.nn import cross_entropy_loss
from haliax.partitioning import named_jit, round_axis_for_partitioning

import levanter
from levanter import callbacks
from levanter.compat.hf_checkpoints import HFCompatConfig
from levanter.data import ReplicatedBatchLoader, ShardedBatchLoader
from levanter.data.text import CausalLmDataset, LMDatasetConfig, LmExample, TokenSeqDataset
from levanter.data.ul2r import Ul2rConfig
from levanter.grad_accum import accumulate_gradients_sharded
from levanter.logging import capture_time, log_time_to_wandb
from levanter.models.gpt2 import Gpt2Config
from levanter.models.lm_model import LmConfig, LmHeadModel
from levanter.trainer import OptimizerConfig, StepInfo, TrainerConfig, TrainerHooks
from levanter.utils.jax_utils import parameter_count
from levanter.utils.py_utils import non_caching_cycle


logger = logging.getLogger(__name__)


@dataclass
class TaskConfig:
    # TODO: should we move this to choice types?
    fcm_prob: float = 0.0  # forgetful causal masking prob. recommended 0.15, https://arxiv.org/abs/2210.13432
    ul2r: Optional[Ul2rConfig] = None

    def __post_init__(self):
        if self.fcm_prob > 0 and self.ul2r is not None:
            raise ValueError("You can't use both fcm and ul2r")

    def build(self, raw_dataset: TokenSeqDataset, Pos: hax.Axis, KPos: hax.Axis, tokenizer, key: PRNGKey):
        # NOTE: ul2r will mutate the tokenizer if it doesn't already have task/sentinel tokens
        if self.ul2r is not None:
            return self.ul2r.build(raw_dataset, Pos, KPos, tokenizer, key)
        else:
            return CausalLmDataset(raw_dataset, Pos, KPos, self.fcm_prob, key)


@dataclass
class TrainLmConfig:
    data: LMDatasetConfig = field(default_factory=LMDatasetConfig)
    trainer: TrainerConfig = field(default_factory=TrainerConfig)
    model: LmConfig = field(default_factory=Gpt2Config)
    optimizer: OptimizerConfig = field(default_factory=OptimizerConfig)
    task: TaskConfig = TaskConfig()

    # config related to continued pretraining
    initialize_from_hf: Union[bool, str] = False
    """if provided, this will override the model config in the config. if true, use the default hf checkpoint for this model class"""
    use_hf_model_config: bool = False  # if true, replace the model config with the hf config from the checkpoint

    # TODO: atm we don't support loading from a checkpoint that has a different tokenizer. this is a bit annoying
    # TODO: atm you have to at least specify a levanter model config with the same type as the hf checkpoint

    hf_save_path: Optional[str] = None
    hf_upload: Optional[str] = None
    hf_save_steps: int = 10000


def main(config: TrainLmConfig):
    tokenizer = config.data.the_tokenizer

    # this is some unpleasant code to allow us to initialize from a hf checkpoint. If this is your first read through,
    # I recommend skipping it for now
    if config.initialize_from_hf:
        assert isinstance(config.model, HFCompatConfig)
        converter = config.model.default_hf_checkpoint_converter
        if tokenizer.vocab != converter.tokenizer.vocab:
            logger.warning("The tokenizers appear to be different. You may want to check this.")

        if isinstance(config.initialize_from_hf, str):
            converter = converter.replaced(reference_checkpoint=config.initialize_from_hf, tokenizer=tokenizer)
        else:
            converter = converter.replaced(tokenizer=tokenizer)

        if config.use_hf_model_config:
            # TODO: log diff of old and new config
            # NB: gross mutability
            config.model = converter.config_from_hf_config(converter.default_hf_config)
    elif isinstance(config.model, HFCompatConfig):
        converter = config.model.default_hf_checkpoint_converter
        converter = converter.replaced(tokenizer=tokenizer)
    else:
        converter = None

    # initialize training config *after* we've done the hf stuff b/c we might have changed the model config
    config.trainer.initialize(config)

    # randomness in jax is tightly controlled by "keys" which are the states of the random number generators
    # this makes deterministic training pretty easy
    seed = config.trainer.seed
    data_key, loader_key, model_key, training_key = jrandom.split(jrandom.PRNGKey(seed), 4)

    # some axes we need
    Batch = Axis("batch", config.trainer.train_batch_size)
    EvalBatch = Axis("batch", config.trainer.eval_batch_size)
    Pos = config.model.Pos
    KeyPos = config.model.KeyPos

    # We have two axis_mappings: one for storing the model and optimizer states, and one for compute
    # This allows Zero-3-style parameter sharding, where we shard the parameters and optimizer state across the mesh
    compute_axis_mapping = config.trainer.compute_axis_mapping
    parameter_axis_mapping = config.trainer.parameter_axis_mapping

    eval_loader = ReplicatedBatchLoader(
        CausalLmDataset(config.data.token_seq_dataset("validation", Pos.size), Pos, KeyPos),
        config.trainer.device_mesh,
        EvalBatch,
        compute_axis_mapping,
    )

    train_loader = ShardedBatchLoader(
        # TokenSeqDataset(config.data.build_or_load_cache("train"), Pos),
        config.task.build(
            TokenSeqDataset(config.data.build_or_load_cache("train"), Pos.size), Pos, KeyPos, tokenizer, data_key
        ),
        config.trainer.device_mesh,
        Batch,
        compute_axis_mapping,
    )

    with config.trainer.device_mesh as mesh:
        # to do partitioning, our dimensions have to be divisible by the size of the physical axes they're mapped to
        # For most things, we just insist you specify the config right, but tokenizers often have strange numbers of
        # tokens: gpt-2 has 50257, for example. So we round up.
        vocab_size = len(tokenizer)
        Vocab = round_axis_for_partitioning(Axis("vocab", vocab_size), parameter_axis_mapping)
        if vocab_size != Vocab.size:
            logger.info(f"Rounding vocab size from {vocab_size} to {Vocab.size} for partitioning")

        # Mixed Precision: We use the "jmp" library to handle mixed precision training. It basically has three dtypes:
        # 1) compute (typically bfloat16)
        # 2) parameter (typically float32)
        # 3) output (sometimes float32)
        # I like to think of these as "semantic" dtypes: compute is the dtype we do most of our math in, parameter is
        # the dtype we store our parameters in, and output is the dtype we use for loss calculations.
        mp: jmp.Policy = config.trainer.mp

        # We use Optax for our optimizer. It's a pretty standard library for optimizers in JAX.
        optimizer = config.optimizer.build(config.trainer.num_train_steps)

        def compute_loss(model: LmHeadModel, example: LmExample, key, inference):
            with hax.axis_mapping(compute_axis_mapping):
                model = mp.cast_to_compute(model)

                pred_y = model(example.tokens, example.attn_mask, key=key, inference=inference)
                pred_y = mp.cast_to_output(pred_y)

                target_y = hax.nn.one_hot(example.targets, Vocab, dtype=pred_y.dtype)

                return cross_entropy_loss(pred_y, Vocab, target_y, where=example.loss_mask, reduction_axis=Pos)

        @named_jit(axis_resources=parameter_axis_mapping)
        def train_loss(model, example, key):
            return hax.mean(compute_loss(model, example, key, False)).scalar()

        @named_jit(axis_resources=parameter_axis_mapping, donate_args=True)
        def train_step(model, opt_state, examples: LmExample, key):
            grad_loss = eqx.filter_value_and_grad(train_loss)

            loss, grads = accumulate_gradients_sharded(
                grad_loss,
                Batch,
                model,
                examples,
                key=key,
                per_device_parallelism=config.trainer.per_device_parallelism,
                parameter_axis_mapping=parameter_axis_mapping,
            )

            # distribute gradients across the mesh and apply them
            updates, opt_state = optimizer.update(grads, opt_state, params=model)
            model = eqx.apply_updates(model, updates)

            return loss, model, opt_state

        @named_jit(axis_resources=parameter_axis_mapping)
        def eval_loss(model, example):
            return hax.mean(compute_loss(model, example, None, True)).scalar()

        # initialize the model
        # There are a few ways we might initialize the model
        # * from a checkpoint during training
        # * from scratch
        # * from an hf pretrained model
        def init_model_and_opt_state(model_key):
            # This function
            # 1) initializes model weights and opt_state
            # 2) ensures all model weights are the right dtype
            model = config.model.build(Vocab, key=model_key)
            model = mp.cast_to_param(model)
            opt_state = optimizer.init(model)
            return model, opt_state

        # first get the shape of the model and optimizer state
        model, opt_state = filter_eval_shape(init_model_and_opt_state, model_key)
        wandb.summary["parameter_count"] = parameter_count(model)

        # second, try to load the model and opt state from a checkpoint. This may throw if we required a
        # checkpoint but it wasn't found.
        model, (opt_state, training_key), resume_step = config.trainer.maybe_load_checkpoint(
            model,
            (opt_state, training_key),
            axis_mapping=parameter_axis_mapping,
            mesh=mesh,
        )

        if resume_step is None:
            # no checkpoint was found, so we need to initialize the model and opt state
            if config.initialize_from_hf:
                # initialize from an hf pretrained model
                logger.info(
                    "No training checkpoint found. Initializing model from HF checkpoint"
                    f" '{converter.reference_checkpoint}'"
                )
                model = converter.load_pretrained(config.model, axis_mapping=parameter_axis_mapping)
                opt_state = named_jit(optimizer.init, axis_resources=parameter_axis_mapping)(model)
            else:
                logger.info("No checkpoint found. Starting from scratch.")
                model, opt_state = named_jit(init_model_and_opt_state, axis_resources=parameter_axis_mapping)(
                    model_key
                )

        # boilerplate hooks and such
        engine = TrainerHooks()
        engine.add_hook(callbacks.pbar_logger(total=config.trainer.num_train_steps), every=1)
        engine.add_hook(callbacks.log_to_wandb, every=1)
        engine.add_hook(callbacks.log_performance_stats(Pos.size, config.trainer.train_batch_size), every=1)
        engine.add_hook(
            callbacks.compute_validation_loss(eval_loss, eval_loader, max_batches=config.trainer.max_eval_batches),
            every=config.trainer.steps_per_eval,
        )
        engine.add_hook(callbacks.wandb_xla_logger(config.trainer.wandb), every=config.trainer.steps_per_eval)
        # engine.add_hook(callbacks.log_memory_usage(), every=1)
        checkpointer = config.trainer.checkpointer.create(config.trainer.run_id)
        engine.add_hook(checkpointer.on_step, every=1)  # checkpointer manages its own frequency
        if config.hf_save_path is not None:
            full_save_path = os.path.join(config.hf_save_path, config.trainer.run_id)
            from levanter.compat.hf_checkpoints import save_hf_checkpoint_callback

            engine.add_hook(
                save_hf_checkpoint_callback(full_save_path, converter),
                every=config.hf_save_steps,
            )

        # visualize log probs
        @named_jit(axis_resources=parameter_axis_mapping)
        def compute_log_probs(model, example: LmExample):
            """This method differs from eval_loss in that it skips the mean call, so we get a loss for each token"""
            with hax.axis_mapping(compute_axis_mapping):
                model = mp.cast_to_compute(model)

                pred_y = model(example.tokens, example.attn_mask, inference=True, key=None)
                pred_y = mp.cast_to_output(pred_y)
                loss = cross_entropy_loss(pred_y, Vocab, example.targets, where=example.loss_mask, reduction=None)
                logprobs = -loss
                # roll forward to get the loss for each predicted token
                logprobs = haliax.roll(logprobs, 1, Pos)
                return logprobs.rearrange((EvalBatch, Pos)).array

        engine.add_hook(
            callbacks.compute_and_visualize_log_probs(
                eval_loader, tokenizer, compute_log_probs, os.path.join(config.trainer.run_dir, "log_probs")
            ),
            every=config.trainer.steps_per_eval,
        )

        # data loader. may need to seek to the right place if we're resuming
        iter_data = non_caching_cycle(train_loader)

        if resume_step is not None:
            # step is after the batch, so we need to seek to step
            # TODO: implement iter_data.seek(resume_step +1)
            import tqdm

            for _ in tqdm.tqdm(range(resume_step + 1), desc="seeking data for resume"):
                next(iter_data)
            initial_step = resume_step + 1
        else:
            initial_step = 0

        # assign these here in case num_train_steps == 0
        step_loss = 0.0
        step_time = lambda: 0.0  # noqa: E731

        # finally, run the training loop
        for step in range(initial_step, config.trainer.num_train_steps):
            with capture_time() as step_time:
                with log_time_to_wandb("throughput/loading_time", step=step):
                    example = next(iter_data)
                    my_key, training_key = jrandom.split(training_key, 2)

                jax_step_loss, model, opt_state = train_step(model, opt_state, example, my_key)
                step_loss = jax_step_loss.item()

            with log_time_to_wandb("throughput/hook_time", step=step):
                engine.run_hooks(StepInfo(step, model, opt_state, step_loss, training_key, step_duration=step_time()))

        last_step = StepInfo(
            config.trainer.num_train_steps,
            model,
            opt_state,
            step_loss,
            training_key,
            step_duration=step_time(),
        )

        engine.run_hooks(last_step, force=True)
        checkpointer.on_step(last_step, force=True)


if __name__ == "__main__":
    levanter.config.main(main)()<|MERGE_RESOLUTION|>--- conflicted
+++ resolved
@@ -7,11 +7,7 @@
 import jax.random as jrandom
 import jmp
 import wandb
-<<<<<<< HEAD
 from jax.random import PRNGKey
-from jax.sharding import PartitionSpec
-=======
->>>>>>> c56998d6
 
 import haliax as hax
 import haliax.random
