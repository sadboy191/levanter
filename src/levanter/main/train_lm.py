--- conflicted
+++ resolved
@@ -208,31 +208,11 @@
             logprobs = hax.roll(logprobs, 1, Pos)
             return logprobs.rearrange((EvalBatch, Pos)).array
 
-<<<<<<< HEAD
-        # engine.add_hook(
-        #     callbacks.compute_and_visualize_log_probs(
-        #         eval_loader, tokenizer, compute_log_probs, os.path.join(config.trainer.run_dir, "log_probs")
-        #     ),
-        #     every=config.trainer.steps_per_eval,
-        # )
-        #
-        # data loader. may need to seek to the right place if we're resuming
-        train_loader = iter(trainer.replicated_loader(train_dataset, Batch))
-
-        if int(state.step) > 0:
-            # step is after the batch, so we need to seek to step
-            # TODO: implement iter_data.seek(resume_step +1)
-            import tqdm
-
-            for _ in tqdm.tqdm(range(state.step), desc="seeking data for resume"):
-                next(train_loader)
-=======
         train_loader = trainer.data_loader(train_dataset, Batch)
         if seek_dataloader:
             train_loader = train_loader.iter_from_step(state.step)
         else:
             train_loader = iter(train_loader)
->>>>>>> a91ef813
 
         ## OK, actually run training!
         trainer.train(state, train_loader)
