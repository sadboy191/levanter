import asyncio
import dataclasses
import logging
import time
import warnings
from collections import defaultdict
from dataclasses import dataclass
from functools import lru_cache
from typing import AsyncIterator, Callable, Generic, Iterable, Iterator, Optional, Tuple, TypeVar

import equinox
import jax
from jax import Array
from jax import numpy as jnp
from jax import tree_util as jtu
from jax.experimental import multihost_utils
from jax.sharding import Mesh, PartitionSpec
from jaxtyping import PyTree
from optax.tree_utils import tree_zeros_like

import haliax as hax
from haliax import is_named_array
from haliax._src.util import index_where
from haliax.partitioning import ResourceMapping

from levanter.data.dataset import AsyncDataset
from levanter.data.utils import batched
from levanter.models.attention import AttentionMask
from levanter.models.lm_model import LmExample
from levanter.schedule import BatchSchedule, IntSchedule
from levanter.shapes import NamedShapeSpec, ShapeSpec, to_raw_shape
from levanter.utils.background_iterable import BackgroundIterator
from levanter.utils.jax_utils import local_cpu_mesh, use_cpu_device
from levanter.utils.thread_utils import AsyncIteratorWrapper, blocking_wait


Ex = TypeVar("Ex")

_TensorSliceIndex = tuple[slice, ...]
logger = logging.getLogger(__name__)


# NOTE: In general there are a lot of different indices flying around. Here's a quick guide:
# - `step` or `batch_number` or `bn` is the training step or batch number
# - `global` indices refer to the index into the datastore
# - `local` indices refer to the index into the batch. These start at 0 for every batch and go up to the batch size.

# That is, for each batch, we have:
# global_offset = global_offset_at_step(bn)
# batch_size = batch_size_at_step(bn)
# local_data_to_global_map = {i: global_offset + i for i in range(batch_size)}

# But note that we only load the data we need for our local devices, so we only load a subset of the data for each batch.


@dataclass
class _Batch(Generic[Ex]):
    index: int
    global_data_offset: int
    global_size: int
    data_by_local_index: dict[int, Ex]


class DataLoader(Iterable[Ex]):
    def __init__(
        self,
        data: AsyncDataset[Ex],
        batch_size: int | IntSchedule | hax.Axis,
        *,
        batch_axis_name: str | None = None,
        max_buffered_batches: Optional[int] = 64,
        mesh: Mesh,
        axis_resources: Optional[ResourceMapping],
        prefetch_size: int = 32,
        pad_final_batch: bool = True,
        allow_nondivisible_batch_size: bool = False,
    ):
        """
        Batch- and NamedArray-aware data loader. This class works with an [AsyncDataset][], a Mesh,
        and a resource mapping to load data in a way that is aware of the batch axis and the sharding
        of the data. In general, each machine only loads the data that it needs to process.

        (At the moment, it's not smart enough to load parts of examples if examples are sharded across machines,
        but whole examples are handled correctly.)

        Args:
            batch_size (int | IntSchedule | None): The size of the batch or a schedule for the size of the batch
            data (AsyncDataset[Ex]): The dataset to load from
            max_buffered_batches (Optional[int]): The maximum number of batches to buffer. If None, the buffer is unbounded.
             If <0, the buffer is disabled and single threaded operation is used.
            axis_resources (Optional[ResourceMapping]): axis mapping
            prefetch_size (int): The number of batches to prefetch at once
            mesh (Mesh): The mesh to use
            batch_axis_name (str | None): The name of the batch axis. If None, defaults to "batch" unless batch_size is an Axis.
            pad_final_batch (bool): If True, the final batch will be padded to the size of the previous batch.
            allow_nondivisible_batch_size (bool): All the batch size to be non-divisible by the data axis size (typically the number of devices).
        """
        self.max_buffered_batches = max_buffered_batches
        self.prefetch_size = prefetch_size
        self.axis_resources = axis_resources
        self.data_store = data
        self.mesh = mesh

        if isinstance(batch_size, hax.Axis):
            assert batch_axis_name is None
            self.batch_axis_name = batch_size.name
            self.scheduler = BatchSchedule(batch_size.size)
        else:
            self.batch_axis_name = batch_axis_name or "batch"
            self.scheduler = BatchSchedule(batch_size)

        self._batch_sharding = hax.partitioning.sharding_for_axis(self.batch_axis_name, axis_resources, mesh)
        with mesh:
            self._data_axis_size = hax.partitioning.physical_axis_size(self.batch_axis_name, axis_resources)

        assert self._data_axis_size is not None, "Data axis size must be known. Make sure you're passing in a mesh"

        self._allow_non_divisible_batch_size = allow_nondivisible_batch_size
        self._pad_final_batch = pad_final_batch

        with local_cpu_mesh():
            # It's important that all data loading happens CPU side. We might relax this one day.
            current_len = blocking_wait(self.data_store.current_len())
            if current_len is not None and current_len <= 0:
                logger.warning("Data store currently has no data. We will block until data is available.")

            initial_example = blocking_wait(self.data_store.getitem_async(0))
            self._ex_leaves, self._ex_structure = jax.tree_flatten(initial_example, is_leaf=is_named_array)
            self._padding_example = _make_padding_example(initial_example)

        if not self._allow_non_divisible_batch_size:
            self._check_batch_size_divisibility()

    def _check_batch_size_divisibility(self):
        for size in self.scheduler.unique_batch_sizes():
            if size % self._data_axis_size != 0:
                raise ValueError(
                    f"Batch size {size} is not divisible by data axis size {self._data_axis_size}. "
                    "This will lead to incorrect sharding. Set allow_non_divisible_batch_size=True to allow this."
                )

    def local_data_indices_by_device_for_step(self, step: int) -> dict[jax.Device, range]:
        """

        Returns the 0-based indices of the data that should be loaded by each device for a given step.

        That is, if we are on step i with a fixed batch size of b, then device d should load the data at indices
        [step * bs + (d * local_bs), step * bs + ((d + 1) * local_bs) ) where local_bs is the number of data points
        that device d should load.

        In the case where the batch size is not divisible by the number of devices, the last device(s) will
        have fewer specified indices. The caller is responsible for handling this case.
        """
        batch_size = self.scheduler.batch_size_at_step(step)
        local_indices = self.compute_local_device_indices_for_bs(batch_size)

        return local_indices

    def global_data_indices_by_device_for_step(self, step: int) -> dict[jax.Device, range]:
        local_indices = self.local_data_indices_by_device_for_step(step)
        offset = self.scheduler.global_data_offset_by_step(step)

        return {device: range(offset + r.start, offset + r.stop, r.step) for device, r in local_indices.items()}

    def rounded_batch_size_at_step(self, step: int) -> int:
        return self._round_batch_size(self.scheduler.batch_size_at_step(step))

    def batch_axis_at_step(self, step: int):
        size = self.rounded_batch_size_at_step(step)

        return hax.Axis(self.batch_axis_name, size)

    def _round_batch_size(self, size: int) -> int:
        if self._data_axis_size is None:
            return size

        if size % self._data_axis_size == 0:
            return size

        if not self._allow_non_divisible_batch_size and not self._pad_final_batch:
            raise ValueError(f"Batch size {size} is not divisible by data axis size {self._data_axis_size}")

        out = _round_to_nearest_multiple(size, self._data_axis_size)

        warnings.warn(
            f"Padding batch size {size} to {out} to be divisible by data axis size {self._data_axis_size}."
            f"\n This results in a per-device batch size of {out // self._data_axis_size}. (Extra data is zeros.)"
        )

        return out

    @lru_cache
    def compute_local_device_indices_for_bs(self, bs) -> dict[jax.Device, range]:
        """Return the local indices for each device for a given batch size and sharding."""
        rounded_bs = self._round_batch_size(bs)
        local_indices_map = self._batch_sharding.addressable_devices_indices_map((rounded_bs,))
        # we just want all the indices
        local_device_indices: dict[jax.Device, range] = {
            device: range(*idx[0].indices(rounded_bs)) for device, idx in local_indices_map.items() if idx is not None
        }
        local_device_indices_clipped = {
            device: range(max(0, r.start), min(rounded_bs, r.stop)) for device, r in local_device_indices.items()
        }
        return local_device_indices_clipped

    def __iter__(self):
        return self.iter_from_step(None)

    def iter_from_step(self, start_from_batch: Optional[int] = None):
        # sometimes we pass in an array for the start_from_batch, so we need to check for that
        start_from_batch = int(start_from_batch) if start_from_batch is not None else None
        return DataLoaderIterator(self, start_from_batch=start_from_batch)

    def has_len(self):
        return self.data_store.is_finite()

    def __len__(self):
        if not self.has_len():
            raise ValueError("DataLoader has no length")
        return blocking_wait(self.data_store.async_len())


class DataLoaderIterator(Iterator[Ex]):
    def __init__(self, data_loader: DataLoader, start_from_batch: Optional[int] = None):
        self.dl = data_loader
        self._start_from_batch = start_from_batch
        self.mapping = self.dl.axis_resources
        if self.mapping is None:
            self.mapping = hax.partitioning.current_thread_local_mapping()

        buffered_batches = self.dl.max_buffered_batches
        self._batches: Iterator[Ex]
        if buffered_batches == 0:
            self._batches = AsyncIteratorWrapper(self._produce_batches())
        else:
            self._batches = _JaxCpuBackgroundIterator(self._produce_batches, max_capacity=buffered_batches)

    def __next__(self):
        time_start = time.time()
        individual_data_batch = next(self._batches)
        batch = self._batchify_local_data(individual_data_batch)

        time_end = time.time()
        if (time_end - time_start) > 0.5:
            logger.info(f"Prefetch wasn't fast enough: {time_end - time_start:.3f}")
        return batch

    def __del__(self):
        if hasattr(self, "_batches") and hasattr(self._batches, "stop"):
            self._batches.stop()

    async def _produce_batches(self):
        batch_number = self._start_from_batch or 0
        done = False
        while not done:
            # we try to prefetch multiple batches at a time
            target_next_batch_number = batch_number + self.dl.prefetch_size
            max_achievable_batch_number, final_batch_size = await self._dataset_get_available_batch_number(
                target_next_batch_number
            )

            assert batch_number <= max_achievable_batch_number <= target_next_batch_number

            if max_achievable_batch_number < target_next_batch_number:
                done = True
            else:
                assert final_batch_size is None

            next_batch_numbers = list(range(batch_number, min(target_next_batch_number, max_achievable_batch_number)))

            if len(next_batch_numbers) == 0:
                logger.info(f"Breaking because no more data available at batch number {batch_number}")
                break

            batches = [
                _Batch(
                    bn, self.dl.scheduler.global_data_offset_by_step(bn), self.dl.scheduler.batch_size_at_step(bn), {}
                )
                for bn in next_batch_numbers
            ]

            if final_batch_size is not None:
                batches[-1] = dataclasses.replace(batches[-1], global_size=final_batch_size)

            time_start = time.time()
            batch_of_batches: list[_Batch[Ex]] = await self._do_retrieve_batch_of_batches(batches)
            time_end = time.time()
            logger.debug(f"Time to get {len(next_batch_numbers)} batches: {time_end - time_start:.3f}")

            for batch in batch_of_batches:
                yield batch

            batch_number = next_batch_numbers[-1] + 1

        logger.info(f"DataLoaderIterator finished at batch number {batch_number}")

    async def _dataset_get_available_batch_number(self, target_max_batch_number: int) -> tuple[int, Optional[int]]:
        """
        Wait until the data store has enough data to support the given batch number. If
        the data store is finite, this will wait until the data store has at least `target_max_batch_number` batches
        or until the data store is exhausted, in which case it will return the last batch number that the data store
        has data for.

        Returns:
            int: The batch number that the data store has data for.
            int: The size of the final batch if the final batch is partial and needs to be padded.
        """
        if self.dl.data_store.is_finite():
            next_end = self.dl.scheduler.global_data_offset_by_step(target_max_batch_number)
            logger.info(f"waiting for {next_end}")
            available_len = await self.dl.data_store.wait_until_len_at_least(next_end)
            logger.info(f"for {next_end} got {available_len}")

            at_the_end = available_len < next_end

            if available_len < next_end:
                target_max_batch_number = self.dl.scheduler.find_step_containing_offset(available_len)
                next_end = self.dl.scheduler.global_data_offset_by_step(target_max_batch_number)
<<<<<<< HEAD
                logger.info(f"Data store exhausted after {target_max_batch_number} batches.")
=======
                logger.info(
                    f"Bumping down to {target_max_batch_number} and got {next_end}. Need to get to {available_len}"
                )
                if target_max_batch_number < 0:
                    raise ValueError("No data available")
>>>>>>> 83f3f346

            # if we are padding the final batch, we want to see if there is data past the end of the last batch
            if at_the_end and self.dl._pad_final_batch and available_len > next_end:
                partial_batch_size = available_len - next_end
                logger.info(f"Partial batch size: {partial_batch_size}")
                return target_max_batch_number + 1, partial_batch_size

        return target_max_batch_number, None

    def _batchify_local_data(self, batch: _Batch[Ex]) -> Ex:
        """
        Stacks the individual examples (pytrees) into a single example (pytree) with the batch axis added
        and creates a global array for each leaf of the example.
        """
        cache: dict[tuple[int, int], list[Array | hax.NamedArray]] = {}
        padded_batch_size = self.dl.rounded_batch_size_at_step(batch.index)
        Batch = hax.Axis(self.dl.batch_axis_name, padded_batch_size)

        def get_local_batch(begin: int, end: int) -> list:
            if (begin, end) in cache:
                return cache[(begin, end)]

            local_data = []
            for i in range(begin, end):
                try:
                    local_data.append(batch.data_by_local_index[i])
                except KeyError:
                    assert self.dl._allow_non_divisible_batch_size or self.dl._pad_final_batch
                    local_data.append(self.dl._padding_example)

            # TODO: if we ever do "big data" (i.e. huge examples) we might want to be able to load part of an example
            # which will require support from the datastore (i.e. tensorstore)
            device_batch = stack_tree(self.dl.batch_axis_name, local_data)
            batch_leaves = hax.tree_util.tree_leaves(device_batch)

            cache[(begin, end)] = batch_leaves

            return batch_leaves

        def get_local_data_for_leaf(indices: _TensorSliceIndex, leaf_index: int) -> Array:
            batch_slice = indices[0]
            begin, end, stride = batch_slice.indices(padded_batch_size)
            if stride != 1:
                raise ValueError("Stride must be 1")

            leaf_data = get_local_batch(begin, end)[leaf_index]

            if isinstance(leaf_data, hax.NamedArray):
                # select out the batch axis
                batch_index = index_where(lambda ax: ax.name == Batch.name, leaf_data.axes)
                new_indices = list(indices)
                new_indices[batch_index] = slice(None)
                return leaf_data.array[tuple(new_indices)]
            else:
                other_indices = indices[1:]
                if all(idx == slice(None) for idx in other_indices):
                    return leaf_data
                else:
                    return leaf_data[(..., *other_indices)]

        def make_global_array_for_leaf(leaf_index, item_leaf_shape: ShapeSpec | NamedShapeSpec):
            def get_data(indices):
                return get_local_data_for_leaf(indices, leaf_index)

            raw_array = jax.make_array_from_callback(
                to_raw_shape(item_leaf_shape),
                jax.sharding.NamedSharding(self.dl.mesh, self._pspec_for(item_leaf_shape)),
                get_data,
            )
            if isinstance(item_leaf_shape, NamedShapeSpec):
                return hax.NamedArray(raw_array, item_leaf_shape.shape)
            else:
                return raw_array

        gda_leaves = [
            make_global_array_for_leaf(leaf_index, _batchified_shape(Batch, item_leaf))
            for leaf_index, item_leaf in enumerate(self.dl._ex_leaves)
        ]
        gda_tree = jax.tree.unflatten(self.dl._ex_structure, gda_leaves)
        return gda_tree

    async def _do_retrieve_batch_of_batches(self, batch_specs: list[_Batch[None]]) -> list[_Batch[Ex]]:
        """
        Retrieve the data for a batch of batches.

        - For each batch number, we get the mapping from our local devices to the indices in the data store that we need
          to load.
        - We then load the data for all the devices for all the batch numbers.
        - we then return each batch as a dictionary from device to the data for that device.
        """
        global_indices_for_each_batch = []

        for batch in batch_specs:
            global_offset = batch.global_data_offset
            local_indices_for_device = self.dl.local_data_indices_by_device_for_step(batch.index)

            distinct_local_indices_this_batch = set()
            for indices in local_indices_for_device.values():
                for local_index in indices:
                    if local_index >= batch.global_size:
                        assert self.dl._pad_final_batch or self.dl._allow_non_divisible_batch_size
                        continue

                    distinct_local_indices_this_batch.add(local_index)

            global_indices_for_this_batch = [global_offset + i for i in distinct_local_indices_this_batch]
            global_indices_for_each_batch.append(global_indices_for_this_batch)

        # flattened view so we can load all the data at once
        indices_for_this_batch_of_batches: list[int] = [
            i for indices in global_indices_for_each_batch for i in indices
        ]
        individual_datums = await self._fetch_with_logging(indices_for_this_batch_of_batches)

        # unflatten
        global_map: dict[int, Ex] = {}
        for i, datum in enumerate(individual_datums):
            global_map[indices_for_this_batch_of_batches[i]] = datum

        out: list[_Batch[Ex]] = []

        for batch, global_indices_batch in zip(batch_specs, global_indices_for_each_batch):
            local_index_to_example = {}
            for global_index in global_indices_batch:
                local_index = global_index - batch.global_data_offset
                local_index_to_example[local_index] = global_map[global_index]

            out.append(dataclasses.replace(batch, data_by_local_index=local_index_to_example))  # type: ignore

        return out

    def _pspec_for(self, shape_spec: ShapeSpec | NamedShapeSpec) -> PartitionSpec:
        if isinstance(shape_spec, ShapeSpec):  # type: ignore
            batch_name = hax.partitioning.physical_axis_name(self.dl.batch_axis_name, self.dl.axis_resources)
            return PartitionSpec(batch_name, *((None,) * (len(shape_spec.shape) - 1)))
        else:
            return hax.partitioning.pspec_for_axis(shape_spec.shape, self.dl.axis_resources)  # type: ignore

    async def _fetch_with_logging(self, indices):
        threshold = 10.0
        task = asyncio.create_task(self.dl.data_store.get_batch(indices))

        async def watchdog():

            while not task.done():
                await asyncio.sleep(threshold)
                if not task.done():
                    logging.warning(f"Fetching data is taking longer than {threshold} seconds...")
                    logging.warning(f"Indices: {indices}")

        watchdog_task = asyncio.create_task(watchdog())

        try:
            result = await task
            return result
        finally:
            watchdog_task.cancel()


def _make_dummy_instance(batch, Pos):
    """
    Creates a dummy instance matching the shape of the provided batch.
    If the dataset is exhausted and a full batch is needed, this function returns a dummy instance
    with all elements set to zero and a segment mask filled with -1. This design ensures that the dummy
    instance does not contribute to the loss during training.
    """
    dummy_instance: LmExample = tree_zeros_like(batch[0])
    dummy_segment_mask = hax.full(Pos, -1, dtype=jnp.int32)
    dummy_attn = AttentionMask.causal().with_segment_ids(dummy_segment_mask)
    dummy_instance = dataclasses.replace(dummy_instance, attn_mask=dummy_attn)
    return dummy_instance


def stack_batches(example_iterator, Pos, Batch):
    """
    Stack examples from an iterator into a batch.

    Args:
        Batch: The batch axis.
        Pos: The position axis.
        example_iterator: An iterator of examples.

    Returns:
        A batch of examples.
    """
    # add timer here as well and profile
    with use_cpu_device():
        for batch in batched(example_iterator, Batch.size):
            if len(batch) < Batch.size:
                dummy_instance = _make_dummy_instance(batch, Pos)
                batch.extend([dummy_instance] * (Batch.size - len(batch)))
            yield stack_tree(Batch, batch)


def _batchified_shape(Batch, leaf: hax.NamedArray | Array) -> ShapeSpec | NamedShapeSpec:
    if is_named_array(leaf):
        return NamedShapeSpec((Batch,) + leaf.axes, leaf.dtype)
    else:
        return ShapeSpec((Batch.size,) + leaf.shape, leaf.dtype)


class _JaxCpuBackgroundIterator(BackgroundIterator[Ex]):
    """
    We want the thread to only use the CPU device.
    """

    def __init__(self, producer_fn: Callable[[], Iterator[Ex] | AsyncIterator[Ex]], max_capacity: Optional[int]):
        super().__init__(producer_fn, max_capacity)

    def _fill_queue_with_batches(self):
        with local_cpu_mesh():
            super()._fill_queue_with_batches()


@equinox.filter_jit
def stack_tree(batch_name, individual_datums):
    def _stack_leaves_unchecked(*leaves):
        if is_named_array(leaves[0]):
            return hax.stack(batch_name, leaves)
        else:
            return jnp.stack(leaves)

    return jax.tree.map(_stack_leaves_unchecked, *individual_datums, is_leaf=is_named_array)


def check_sharded_consistency(tree: PyTree, check_disjoint_indices_are_different: bool = False):
    """Checks the following consistency conditions on an array:
    - all replicas have the same data
    - if check_disjoint_indices_are_different is True, then all shards with disjoint indices have different data
    """
    # index is a tuple[slice, ...], slices are obnoxiously not hashable so we have to convert to tuple

    def check_array(array):
        def _to_tuple(index: Tuple[slice, ...]) -> Tuple[Tuple[int, int], ...]:
            my_indices: Tuple[Tuple[int, int], ...] = tuple(
                s.indices(axis_size)[0:2] for axis_size, s in zip(array.shape, index)
            )

            return my_indices

        replicas_by_index = defaultdict(list)
        for shard in array.global_shards:
            replicas_by_index[_to_tuple(shard.index)].append(shard)

        # global shards is not necessarily sorted consistently, so we have to sort the indices
        sorted_indices = sorted(replicas_by_index.keys())

        # ok now get canonical versions of each index
        replica_0_arrays = {}

        for index in sorted_indices:
            shards = replicas_by_index[index]
            try:
                leader = next(s for s in shards if s.replica_id == 0)
            except StopIteration:
                raise ValueError("No replica 0 for index", index)

            data = leader.data
            if data is None:
                shard_shape = [s[1] - s[0] for s in index]
                data = jnp.zeros(shard_shape, dtype=array.dtype)

            replica_0_array = multihost_utils.broadcast_one_to_all(data, is_source=leader.data is not None)
            replica_0_arrays[index] = replica_0_array

        for shard in array.addressable_shards:
            replica_0_array = replica_0_arrays[_to_tuple(shard.index)]
            assert shard.data is not None

            if not jnp.array_equal(shard.data, replica_0_array, equal_nan=True):
                raise ValueError("Shard data does not match replica 0 data", shard, replica_0_array)

            if check_disjoint_indices_are_different:
                for other_index, other_array in replica_0_arrays.items():
                    if other_index == _to_tuple(shard.index):
                        continue

                    if shard.index != other_index:
                        if jnp.array_equal(shard.data, other_array, equal_nan=True):
                            raise ValueError(
                                "Shard data is the same as another shard with disjoint indices", shard, other_array
                            )

    for leaf in jtu.tree_leaves(tree):
        check_array(leaf)


def _make_padding_example(ex: Ex) -> Ex:
    with local_cpu_mesh():
        return tree_zeros_like(ex)


def _round_to_nearest_multiple(x: int, multiple: int) -> int:
    return ((x + multiple - 1) // multiple) * multiple<|MERGE_RESOLUTION|>--- conflicted
+++ resolved
@@ -316,15 +316,7 @@
             if available_len < next_end:
                 target_max_batch_number = self.dl.scheduler.find_step_containing_offset(available_len)
                 next_end = self.dl.scheduler.global_data_offset_by_step(target_max_batch_number)
-<<<<<<< HEAD
                 logger.info(f"Data store exhausted after {target_max_batch_number} batches.")
-=======
-                logger.info(
-                    f"Bumping down to {target_max_batch_number} and got {next_end}. Need to get to {available_len}"
-                )
-                if target_max_batch_number < 0:
-                    raise ValueError("No data available")
->>>>>>> 83f3f346
 
             # if we are padding the final batch, we want to see if there is data past the end of the last batch
             if at_the_end and self.dl._pad_final_batch and available_len > next_end:
