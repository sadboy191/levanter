from abc import ABC, abstractmethod
from typing import Iterable, Iterator, List, TypeVar, Union

import jax.random as jrandom
from jax.random import PRNGKey
from jaxtyping import PyTree

from levanter.shapes import NamedShapeSpec, ShapeSpec


T = TypeVar("T", covariant=True)


class Dataset(Iterable[T], ABC):
    @abstractmethod
    def __iter__(self) -> Iterator[T]:
        raise NotImplementedError

    @property
    @abstractmethod
    def item_shape(self) -> PyTree[Union[ShapeSpec, NamedShapeSpec]]:
        """Returns the shape and dtype of a single item in the dataset. May be a PyTree for structured objects"""
        raise NotImplementedError

<<<<<<< HEAD

=======
>>>>>>> c907befc

class ShardableDataset(Dataset[T], ABC):
    @abstractmethod
    def shard(self, shard_id: int, num_shards: int) -> "ShardableDataset[T]":
        raise NotImplementedError

    @abstractmethod
    def __iter__(self) -> Iterator[T]:
        raise NotImplementedError


class ShuffleDataset(ShardableDataset[T]):
    def __init__(self, dataset: Dataset[T], key: PRNGKey, buffer_size: int):
        self.dataset = dataset
        self.buffer_size = buffer_size
        self.key = key

    def shard(self, shard_id: int, num_shards: int) -> "ShuffleDataset":
        key = jrandom.fold_in(self.key, shard_id)
        return ShuffleDataset(self.dataset.shard(shard_id, num_shards), key, self.buffer_size)  # type: ignore

    @property
    def item_shape(self) -> PyTree:
        return self.dataset.item_shape

    def __iter__(self) -> Iterator[T]:
        inner = iter(self.dataset)
        buffer: List[T] = []
        current_key = self.key

        for item in inner:
            if len(buffer) == self.buffer_size:
                current_key, subkey = jrandom.split(current_key)
                i = jrandom.randint(subkey, (), 0, len(buffer))
                yield buffer[i]
                buffer[i] = item
            else:
                buffer.append(item)

        while len(buffer) > 0:
            current_key, subkey = jrandom.split(current_key)
            i = jrandom.randint(subkey, (), 0, len(buffer))
            yield buffer[i]
<<<<<<< HEAD
            del buffer[i]

    def __len__(self) -> int:
        return len(self.dataset)  # type: ignore
=======
            del buffer[i]
>>>>>>> c907befc
<|MERGE_RESOLUTION|>--- conflicted
+++ resolved
@@ -22,10 +22,6 @@
         """Returns the shape and dtype of a single item in the dataset. May be a PyTree for structured objects"""
         raise NotImplementedError
 
-<<<<<<< HEAD
-
-=======
->>>>>>> c907befc
 
 class ShardableDataset(Dataset[T], ABC):
     @abstractmethod
@@ -69,11 +65,4 @@
             current_key, subkey = jrandom.split(current_key)
             i = jrandom.randint(subkey, (), 0, len(buffer))
             yield buffer[i]
-<<<<<<< HEAD
-            del buffer[i]
-
-    def __len__(self) -> int:
-        return len(self.dataset)  # type: ignore
-=======
-            del buffer[i]
->>>>>>> c907befc
+            del buffer[i]