--- conflicted
+++ resolved
@@ -587,13 +587,8 @@
 
         if monitors is True:
             monitors = [
-<<<<<<< HEAD
-                LoggingMetricsMonitor(prefix=f"preprocessing/{split}", commit=False),
-                LoggerMetricsMonitor(f"preprocessing.{split}"),
-=======
                 LoggingMetricsMonitor(prefix=f"preprocessing/{name}/{split}", commit=False),
                 LoggerMetricsMonitor(f"preprocessing.{name}.{split}"),
->>>>>>> 5fb67671
             ]
         elif monitors is False:
             monitors = []
