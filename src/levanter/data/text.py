--- conflicted
+++ resolved
@@ -18,7 +18,7 @@
 from dataclasses import dataclass
 from functools import cached_property
 from itertools import chain
-from typing import Callable, Iterator, List, Optional, Sequence, Union
+from typing import Callable, Iterator, List, Optional, Sequence, Tuple, Union
 
 import braceexpand
 import datasets
@@ -28,7 +28,7 @@
 import pyarrow.parquet as pq
 from jaxtyping import PyTree
 from tqdm import tqdm
-from transformers import AutoTokenizer, BatchEncoding, PreTrainedTokenizerFast
+from transformers import AutoTokenizer, BatchEncoding, PreTrainedTokenizer
 
 from levanter.data.dataset import ShardableDataset
 from levanter.data.utils import batched
@@ -323,17 +323,8 @@
     # HF's BPE-based tokenizers do not, but the bert and roberta ones do
     # TODO: this doesn't necessarily ensure it, I guess, but eh
     if enforce_eos:
-<<<<<<< HEAD
         input_ids = tokenizer("hi there")["input_ids"]
         should_append_eos = input_ids[-1] != tokenizer.eos_token_id
-=======
-        eos_doc = tokenizer(tokenizer.eos_token)
-        tokens = tokenizer([t for t in texts], return_attention_mask=False)
-        for k, v in tokens.items():
-            tokens[k] = [t + eos_doc[k] for t in v]
-        assert all(t[-1] == tokenizer.eos_token_id for t in tokens["input_ids"])
-        return tokens
->>>>>>> ac95d412
     else:
         should_append_eos = False
 
@@ -434,8 +425,12 @@
     text_key: str = "text"  # key for the text field in the jsonl file or hf dataset
 
     @cached_property
-    def the_tokenizer(self) -> PreTrainedTokenizerFast:
-        return AutoTokenizer.from_pretrained(self.tokenizer)
+    def the_tokenizer(self):
+        if self.tokenizer == "passthrough":
+            # return PassthroughTokenizer(77026)  # hard-coding the vocab size for now
+            return PassthroughTokenizer(77035)  # hard-coding the vocab size for now
+        else:
+            return AutoTokenizer.from_pretrained(self.tokenizer)
 
     def doc_iterator(self, split: str):
         if self.id is not None:
@@ -489,4 +484,37 @@
 
         num_shards = self.num_train_shards if split == "train" else self.num_val_shards
 
-        return TokenizedDocumentCache.build_or_load(token_iter, cache_dir, num_shards, flatten_docs=True)+        return TokenizedDocumentCache.build_or_load(token_iter, cache_dir, num_shards, flatten_docs=True)
+
+
+class PassthroughTokenizer(PreTrainedTokenizer):
+    def __init__(self, vocab_size, **kwargs):
+        super().__init__(**kwargs)
+        self._vocab_size = vocab_size
+        self._eos = self._vocab_size - 1
+        self._eos_token = str(self._eos)
+
+    @property
+    def vocab_size(self) -> int:
+        return self._vocab_size
+
+    @property
+    def eos_token(self) -> str:
+        return self._eos_token
+
+    @property
+    def eos_token_id(self) -> Optional[int]:
+        return self._eos
+
+    def save_vocabulary(self, save_directory: str, filename_prefix: Optional[str] = None) -> Tuple[str, ...]:
+        return ()
+
+    def _tokenize(self, text, **kwargs):
+        tokens = numpy.fromstring(text, dtype=int, sep=" ")
+        return tokens
+
+    def _convert_token_to_id(self, token: str) -> int:
+        return int(token)
+
+    def _convert_id_to_token(self, index: int) -> str:
+        return str(index)