--- conflicted
+++ resolved
@@ -358,11 +358,7 @@
         if enforce_eos or enforce_bos:
             input_ids = tokenizer("hi there")["input_ids"]
             should_append_eos = input_ids[-1] != tokenizer.eos_token_id and enforce_eos
-<<<<<<< HEAD
             should_append_bos = False  # input_ids[0] != tokenizer.bos_token_id and enforce_bos
-=======
-            should_append_bos = input_ids[0] != tokenizer.bos_token_id and enforce_bos
->>>>>>> f8177fe4
         else:
             should_append_eos = False
             should_append_bos = False
