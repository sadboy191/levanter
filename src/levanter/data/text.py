import abc
import asyncio
import copy
import dataclasses
import functools
import json
import logging
import os
import warnings
from dataclasses import dataclass
from functools import cached_property
from itertools import chain
from typing import Any, Dict, Iterator, List, Mapping, Optional, Protocol, Sequence, Tuple, TypeAlias, TypeVar, Union

import datasets
import equinox as eqx
import fsspec
import jax
import numpy as np
import regex
import tensorstore as ts
from draccus import field
from jax.random import PRNGKey
from jaxtyping import PRNGKeyArray
from tokenizers import normalizers

import haliax as hax
from haliax import Axis

from levanter.data import AsyncDataset
from levanter.data.dataset import MappedAsyncDataset
from levanter.data.mixture import MixtureDataset, StopStrategy, rescale_mixture_schedule_for_batch_schedule
from levanter.models.attention import AttentionMask
from levanter.models.lm_model import LmExample
from levanter.schedule import BatchSchedule
from levanter.store.cache import CacheOptions, TreeCache
from levanter.store.jagged_array import JaggedArrayStore
from levanter.store.tree_store import TreeStore
from levanter.utils.fsspec_utils import expand_glob
from levanter.utils.hf_utils import HfTokenizer, num_cpus_used_by_tokenizer

# intercept the logging nonsense here
from levanter.utils.logging import silence_transformer_nag  # noqa


silence_transformer_nag()  # noqa
from transformers import BatchEncoding, PreTrainedTokenizer, PreTrainedTokenizerBase, PreTrainedTokenizerFast  # noqa

from levanter.compat.hf_checkpoints import load_tokenizer  # noqa
from levanter.data._preprocessor import BatchProcessor, U, dict_from_record_batch  # noqa
from levanter.data.metrics_monitor import LoggerMetricsMonitor, LoggingMetricsMonitor, MetricsMonitor  # noqa
from levanter.data.sharded_datasource import (  # noqa
    JsonlDataSource,
    ShardedDataSource,
    TextUrlDataSource,
    UrlDataSource,
    WrappedHFDataSource,
    gcs_glob,
)
from levanter.shapes import NamedShapeSpec, ShapeSpec  # noqa
from levanter.store.cache import build_or_load_cache  # noqa
from levanter.utils.jax_utils import key_iterator, use_cpu_device  # noqa


T_co = TypeVar("T_co", covariant=True)

logger = logging.getLogger("levanter.data.text")

# TASKS:
# TODO: consider adding indexing a la Map-style datasets
# TODO: support seeking/serialization/restore in the dataset

LEDGER_FILE = "ledger.json"

DEFAULT_IGNORE_INDEX = -100  # Mirrors pytorch's default ignore index


class EpochDataset(AsyncDataset[T_co]):
    """
    A dataset that wraps another dataset, providing infinite epochs by recycling indices.
    If `max_epochs` is specified, it limits the number of cycles before raising StopIteration.

    :param dataset: The dataset to wrap.
    :param max_epochs: The maximum number of epochs to cycle through. If None, cycle indefinitely.
    """

    def __init__(self, dataset: AsyncDataset[T_co], max_epochs: Optional[int] = None):
        super().__init__()
        self.dataset = dataset
        self.max_epochs = max_epochs

    async def async_len(self) -> int:
        if self.max_epochs is None:
            raise ValueError("Cannot determine length of an infinite dataset without max_epochs.")
        # Return the total number of samples: max_epochs * length of the dataset
        return self.max_epochs * await self.dataset.async_len()

    async def final_length_is_known(self) -> bool:
        return await self.dataset.final_length_is_known()

    def is_finite(self) -> bool:
        # EpochDataset can be finite if max_epochs is set.
        return self.max_epochs is not None

    async def current_len(self) -> Optional[int]:
        # If max_epochs is None, the dataset is effectively infinite.
        if self.max_epochs is None:
            return None

        # If the final length of the dataset is not known, return the current length of the underlying dataset.
        if not await self.dataset.final_length_is_known():
            return await self.dataset.current_len()

        # If the final length is known, return the max_epochs * async_len of the dataset.
        return self.max_epochs * await self.dataset.async_len()

    async def get_batch(self, indices: Sequence[int]) -> Sequence[T_co]:
        # Use self.wait_until_len_at_least to ensure we have enough data for the batch.
        max_index = max(indices)
        ds_len = await self.dataset.wait_until_len_at_least(max_index + 1)

        # Determine the epoch based on the largest index
        epoch = max_index // ds_len

        # If max_epochs is specified, raise an error if the epoch exceeds the allowed number of epochs
        if self.max_epochs is not None and epoch >= self.max_epochs:
            raise StopIteration(
                f"Reached maximum number of epochs: epoch {epoch} exceeds the maximum allowed {self.max_epochs}"
            )

        # Wrap the indices within the bounds of the dataset length
        wrapped_indices = [idx % ds_len for idx in indices]

        # Delegate to the underlying dataset's get_batch
        return await self.dataset.get_batch(wrapped_indices)

    async def wait_until_len_at_least(self, length: int) -> int:
        """
        Returns the length of the dataset once it is at least `length` or if the dataset has a known (finished) length.
        If the dataset's actual length is less than `length`, it returns the minimum of async_len and the current length.
        """
        # Wait until the underlying dataset's length is at least `length`
        if not self.is_finite():
            return length

        if await self.dataset.final_length_is_known():
            base_length = await self.dataset.async_len()
        else:
            base_length = await self.dataset.wait_until_len_at_least(length)

        if base_length < length:
            # hit epoch boundary
            assert self.max_epochs is not None
            return self.max_epochs * base_length

        return base_length


class TokenSeqDataset(AsyncDataset[np.ndarray]):
    """
    A dataset that yields sequences of tokens of fixed length from an underlying TreeCache.

    :param doc_cache: the TreeCache to read from
    :param seq_len: The max length of sequences to emit
    """

    def __init__(self, doc_cache: TreeCache[dict], seq_len: int):
        super().__init__()
        self.doc_cache = doc_cache
        self.seq_len = seq_len
        self._store: Optional[TreeStore] = None
        self._cached_len: Optional[int] = None

    async def async_len(self) -> int:
        await self.doc_cache.finished()
        token_arrays = await self._await_token_cache()
        return token_arrays.data_size // self.seq_len

    async def _await_token_cache(self) -> JaggedArrayStore:
        if self._store is None:
            self._store = await self.doc_cache.store_async()
        return self._store.tree["input_ids"]

    async def final_length_is_known(self) -> bool:
        return await self.doc_cache.final_length_is_known()

    def is_finite(self) -> bool:
        return True

    async def current_len(self) -> Optional[int]:
        store = await self._await_token_cache()
        return store.data_size // self.seq_len

    async def get_batch(self, indices: Sequence[int]) -> Sequence[T_co]:
        token_arrays = await self._await_token_cache()
        # logger.info(f"Time to get token cache: {time.time() - time_in}")
        len = await self.wait_until_len_at_least(max(indices) + 1)
        if len is not None and len < max(indices) + 1:
            raise ValueError("Requested indices beyond the end of the dataset")
        offsets = np.array(indices, dtype=np.int64) * self.seq_len
        with ts.Batch():
            out = []
            for offset in offsets:
                out.append(token_arrays.data[offset : offset + self.seq_len].read())

        out = await asyncio.gather(*out)
        return out

    async def wait_until_len_at_least(self, length: int) -> int:
        # length is brutally slow to compute, so we cache it
        if self._cached_len is not None and self._cached_len >= length:
            return self._cached_len

        # TODO: would be better to listen for cache updates
        length = await super().wait_until_len_at_least(length)
        self._cached_len = length
        return length


class CausalLmDataset(MappedAsyncDataset[np.ndarray, LmExample]):
    def __init__(
        self,
        dataset: AsyncDataset[np.ndarray],
        QPos: Axis,
        KPos: Axis,
        *,
        fcm_prob: float = 0.0,
        key: Optional[PRNGKey] = None,
        ignore_index: Optional[int] = None,
        eos_id: Optional[int] = None,
    ):
        self.dataset = dataset
        self.QPos = QPos
        self.KPos = KPos
        self.fcm_prob = fcm_prob
        self.ignore_id = ignore_index
        self.eos_id = eos_id
        self.key = key

        if self.fcm_prob > 0.0 and self.key is None:
            raise ValueError("must provide key if fcm_prob > 0.0")

        sharding = jax.sharding.SingleDeviceSharding(jax.local_devices(backend="cpu")[0])

        @functools.partial(eqx.filter_jit, out_shardings=sharding)
        def _create_lm_example(tokens, key):
            tokens = hax.named(tokens, self.QPos)
            example = LmExample.causal(tokens=tokens, ignore_id=self.ignore_id, eos_id=eos_id)

            if self.fcm_prob > 0:
                # masks for attention
                # We support forgetful causal masking (FCM) which is a technique that improves training speed by
                # randomly masking out some of the context. This is a bit like dropout, but it's applied to the attention
                # mask instead of the activations. It's described in https://arxiv.org/abs/2210.13432
                assert self.key is not None
                this_key, key = jax.random.split(key)
                fcm_mask = hax.nn.attention.forgetful_causal_mask(self.KPos, self.fcm_prob, key=this_key)
                attn_mask = example.attn_mask & AttentionMask.explicit(fcm_mask)
                example = dataclasses.replace(example, attn_mask=attn_mask)

            return example

        super().__init__(self.dataset, _create_lm_example, key=key)

    async def async_len(self) -> int:
        return await self.dataset.async_len()


def _maybe_force_tokenizer_parallelism(tokenizer: PreTrainedTokenizerBase):
    if tokenizer.is_fast and os.getenv("TOKENIZERS_PARALLELISM") is None:
        # if we're using a fast tokenizer, we want to force parallelism
        # to be the number of CPUs
        os.environ["TOKENIZERS_PARALLELISM"] = "true"


LONG_STRING_WORKAROUND = 10_000

ws = regex.compile(r"\s")


class BatchTokenizer(BatchProcessor[str, dict]):
    """
    A batch processor that tokenizes a batch of strings using a tokenizer.
    By default, this will append eos to the end of the string, even if the tokenizer doesn't.
    """

    def __init__(
        self,
        tokenizer: PreTrainedTokenizerBase,
        enforce_bos=True,
        enforce_eos=True,
        *,
        override_resources=None,
        _workaround_len=LONG_STRING_WORKAROUND,
        return_attention_mask=False,
        padding=False,
        max_length=None,
    ):
        _maybe_force_tokenizer_parallelism(tokenizer)
        self.tokenizer = tokenizer
        self.override_resources = override_resources
        self.return_attention_mask = return_attention_mask
        self.padding = padding
        if max_length is not None:
            self.max_length = max_length
        else:
            self.max_length = self.tokenizer.model_max_length

        # see if the tokenizer appends bos/eos
        # if we don't have an eos/bos token in the tokenizer, skip
        if tokenizer.bos_token_id is None:
            enforce_bos = False
        if tokenizer.eos_token_id is None:
            enforce_eos = False

        # HF's BPE-based tokenizers do not, but the bert and roberta ones do
        # TODO: this doesn't necessarily ensure it, I guess, but eh
        if enforce_eos or enforce_bos:
            input_ids = tokenizer("hi there")["input_ids"]
            should_append_eos = input_ids[-1] != tokenizer.eos_token_id and enforce_eos
            should_append_bos = input_ids[0] != tokenizer.bos_token_id and enforce_bos
        else:
            should_append_eos = False
            should_append_bos = False

        self._need_to_add_eos = should_append_eos
        self._need_to_add_bos = should_append_bos
        self._workaround_len = _workaround_len

    def __call__(self, batch: Sequence[str]) -> list[dict]:
        if self._need_to_add_bos:
            batch = [self.tokenizer.bos_token + " " + d for d in batch]

        if self._need_to_add_eos:
            batch = [d + " " + self.tokenizer.eos_token for d in batch]

        if self._needs_long_sequence_workaround:
            batch, needs_merge = self._break_for_long_sequences(batch)
        else:
            needs_merge = []

        if self.padding is not False:
            encoding = self.tokenizer(
                batch,
                return_attention_mask=self.return_attention_mask,
                verbose=False,
                padding=self.padding,
                max_length=self.max_length,
                truncation=True,
            )  # type: ignore
        else:
            encoding = self.tokenizer(
                batch, return_attention_mask=self.return_attention_mask, verbose=False
            )  # type: ignore

        if needs_merge:
            new_encoding = self._merge_split_encodings(batch, encoding, needs_merge)
            encoding = BatchEncoding(new_encoding)

        # debatch the encoding
        unbatched = [dict(zip(encoding, t)) for t in zip(*[encoding[k] for k in encoding])]

        return unbatched

    def _break_for_long_sequences(self, batch):
        orig_lengths = [len(d) for d in batch]
        # break any strings that are longer than LONG_STRING_WORKAROUND characters into smaller chunks
        orig_batch = batch
        batch = []
        needs_merge = []
        for i, d in enumerate(orig_batch):
            needs_merge.append(False)
            orig_len = orig_lengths[i]
            while len(d) > self._workaround_len:
                # we'd rather break strings at whitespace, so find the first whitespace
                match = ws.search(d, self._workaround_len)
                # this is vanishingly unlikely, but if we can't find a whitespace, just break it at the limit
                if match is None:
                    split = len(d)
                else:
                    split = match.start()

                batch.append(d[:split])
                needs_merge.append(True)

                d = d[split:]
                orig_len -= split

            batch.append(d)
        return batch, needs_merge

    @property
    def metadata(self) -> Dict[str, Any]:
        return {
            "tokenizer": self.tokenizer.name_or_path,
            "vocab_size": len(self.tokenizer),
            "return_attention_mask": self.return_attention_mask,
            "padding": self.padding,
            "max_length": self.max_length,
            "append_bos": self._need_to_add_bos,
            "append_eos": self._need_to_add_eos,
        }

    @property
    def output_exemplar(self) -> dict:
        return dict(**self.tokenizer("hi there", return_attention_mask=self.return_attention_mask, verbose=False))

    @property
    def name_or_path(self):
        return self.tokenizer.name_or_path

    @property
    def vocab_size(self):
        return self.tokenizer.vocab_size

    @staticmethod
    def _merge_split_encodings(batch, encoding, needs_merge):
        # merge the encodings back together
        # we might need to merge multiple encodings together
        # needs merge marks the first n-1 encodings that need to be merged for each document
        new_encoding = {}
        for k, v in encoding.items():
            if len(v) == 0:
                continue
            if isinstance(v[0], np.ndarray):
                assert len(v) == len(batch)
                v_out = []
                vs_to_merge = []
                for i in range(len(batch)):
                    if not needs_merge[i]:
                        v_out.append(np.concatenate(vs_to_merge))
                        vs_to_merge = []
                    vs_to_merge.append(v[i])

                if len(vs_to_merge) > 0:
                    v_out.append(np.concatenate(vs_to_merge))

                new_encoding[k] = v_out
            elif isinstance(v[0], list):
                v_out = []
                vs_to_merge = []
                for i in range(len(batch)):
                    if not needs_merge[i]:
                        if len(vs_to_merge) > 0:
                            v_out.append(list(chain(*vs_to_merge)))
                        vs_to_merge = []
                    vs_to_merge.append(v[i])

                if len(vs_to_merge) > 0:
                    v_out.append(list(chain(*vs_to_merge)))
                new_encoding[k] = v_out
            else:
                raise ValueError(f"Unknown type {type(v[0])}")
        return new_encoding

    # TODO remove this when it's resolved https://github.com/huggingface/tokenizers/issues/1495
    @cached_property
    def _needs_long_sequence_workaround(self):
        if isinstance(self.tokenizer, PreTrainedTokenizerFast):
            normalizer = self.tokenizer.backend_tokenizer.normalizer
            if normalizer is None:
                return False
            # if there's a "Replace" normalizer, then we need to do the workaround
            # inexplicably there's no way to see inside a Sequence so we also have to assume it needs it
            return isinstance(normalizer, (normalizers.Replace, normalizers.Sequence))
        else:
            return False

    @property
    def num_cpus(self) -> int:
        if self.override_resources is not None:
            cpus = self.override_resources.get("num_cpus", None)
            if cpus is not None:
                return cpus
        return num_cpus_used_by_tokenizer(self.tokenizer)

    @property
    def num_gpus(self) -> int:
        if self.override_resources is not None:
            return self.override_resources.get("num_gpus", 0)
        return 0


def concatenate_and_group_texts(
    encoding: BatchEncoding,
    seq_len: int,
    stride: Optional[int] = None,
    drop_remainder: bool = True,
    mask_stride_overlap=True,
) -> Iterator[BatchEncoding]:
    """Groups texts in a batch together. Typically, you'll want to use this with a fairly large
    set of texts, e.g. 1000 docs.

    You should set mask_stride_overlap to True and drop_remainder to False if you want to use this for test data

    Args:
        encoding: The batch of texts to concatenate and group.
        seq_len: The max length of sequences to emit
        stride: The stride to use when grouping texts. If None, then the stride is set to seq_len.
        mask_stride_overlap: Whether to mask out overlapping tokens if we're using a stride.
        drop_remainder: Whether to drop the last batch if it's not a multiple of the seq_len.

    Returns:
        An iterator of tokenized texts, one at a time.
    """
    concatenated = BatchEncoding(data={k: np.array(list(chain(*v))) for k, v in encoding.items()})
    total_length = len(concatenated.input_ids)
    stride = stride or seq_len

    # Drop the "very last" bit of the dataset that doesn't fit into block size...
    if drop_remainder and total_length % stride != 0:
        total_length = ((total_length - seq_len + stride) // stride) * stride

    # Split by Chunks of Maximum Length
    # we want to take chunks up until we've covered all "total_length" tokens with a sliding window of size "stride"
    for begin in range(0, total_length - seq_len + stride, stride):
        data = {k: v[begin : begin + seq_len] for k, v in concatenated.items()}

        if mask_stride_overlap and stride != seq_len:
            labels = data.get("labels", data["input_ids"])
            if begin != 0:
                labels = _mask_overlap(labels, seq_len, stride)
            data["labels"] = labels

        yield BatchEncoding(data=data)


# -100 is pytorch's label mask
def _mask_overlap(labels, target_len, stride, sentinel=-100):
    """Masks out overlapping tokens in a sequence when we're using a stride."""
    labels = copy.deepcopy(labels)
    if isinstance(labels, list):
        for i in range(target_len - stride):
            if i < len(labels):
                labels[i] = sentinel
    else:
        labels[0 : target_len - stride] = sentinel

    return labels


def _stack_batch_encodings(a: BatchEncoding, b: BatchEncoding) -> BatchEncoding:
    """Stacks two batch encodings together, assuming that the keys are the same."""

    def _ensure_batched(x):
        if len(x) == 0:
            return list(x)
        elif isinstance(x[0], Sequence) or isinstance(x[0], np.ndarray):
            return list(x)
        else:
            return [x]

    return BatchEncoding({k: _ensure_batched(a[k]) + _ensure_batched(b[k]) for k in a.keys()})


@dataclass
class LMDatasetSourceConfig:
    """This class represents a dataset source with URLs or hf name/id."""

    tags: Optional[List[str]] = None
    """tags for the dataset. Typically the name of the dataset in the config will be added as a tag as well"""

    id: Optional[str] = None  # id (or path) for hf dataset
    name: Optional[str] = None  # name for hf dataset

    plaintext: bool = False
    stream: bool = True  # whether to use streaming when doing hf
    text_key: str = "text"  # key for the text field in the jsonl file or hf dataset

    train_urls: List[str] = ()  # type: ignore
    validation_urls: List[str] = ()  # type:ignore
    cache_dir: Optional[str] = None  # Optionally override the cache dir for this component

    def get_shard_source(self, split) -> Optional[ShardedDataSource[str]]:
        if self.id is not None:
            try:
                ds = WrappedHFDataSource(self.id, split=split, name=self.name, streaming=self.stream)
            except ValueError as e:
                # if the message starts with Bad split, then just return None
                if str(e).startswith("Bad split"):
                    logger.warning(f"Splits {split} not found for {self.id} {self.name}")
                    return None
                else:
                    raise

            if len(ds.shard_names) == 0:
                return None

            return ds.map(lambda x: x[self.text_key])
        else:
            split_urls = self.urls_for_split(split)
            if len(split_urls) == 0:
                return None
            return TextUrlDataSource(split_urls, self.text_key)

    def doc_iterator(self, split: str):
        if self.id is not None:
            dataset = datasets.load_dataset(self.id, name=self.name, streaming=self.stream)
            data = dataset[split]
            for doc in data:
                yield doc[self.text_key]
        else:
            urls = self.urls_for_split(split)

            yield from TextUrlDataSource(urls, self.text_key)

    def urls_for_split(self, split):
        if split == "train":
            urls = self.train_urls
        elif split == "validation":
            urls = self.validation_urls
        else:
            raise ValueError(f"Unknown split {split}")

        urls = [globbed for url in urls for globbed in expand_glob(url)]
        return urls


@dataclass
class LMTaskConfig(abc.ABC):
    tokenizer: str = "gpt2"
    vocab_size: Optional[int] = None  # if using the passthrough tokenizer, this is required

    # config related to caching
    cache_dir: Optional[str] = "cache/"
    cache_options: CacheOptions = field(default_factory=CacheOptions)
    enforce_eos: bool = True  # whether to append eos even if the tokenizer doesn't

    ignore_token_id: Optional[int] = None
    shuffle: bool | int = False
    """whether to shuffle the dataset. True means shuffle the whole dataset, False means don't shuffle.
    If you want to shuffle in eras, set this to the era length"""

    @cached_property
    def the_tokenizer(self) -> HfTokenizer:
        if self.tokenizer == "passthrough":
            return PassthroughTokenizer(self.vocab_size)
        else:
            return load_tokenizer(self.tokenizer)

    @abc.abstractmethod
    def train_set(
        self,
        seq_len: int,
        batch_schedule: BatchSchedule,
        monitors: Union[bool, List[MetricsMonitor]] = True,
        *,
        key: Optional[PRNGKeyArray],
        epochs: Optional[int] = None,
    ) -> AsyncDataset[np.ndarray]:
        pass

    @abc.abstractmethod
    def validation_sets(
        self, seq_len: int, monitors: Union[bool, List[MetricsMonitor]] = True
    ) -> Mapping[str, AsyncDataset[np.ndarray]]:
        pass

    @property
    @abc.abstractmethod
    def sources(self) -> Mapping[str, LMDatasetSourceConfig]:
        pass

    def tagged_eval_sets(
        self, seq_len: int, monitors: Union[bool, List[MetricsMonitor]] = True
    ) -> list[Tuple[AsyncDataset[np.ndarray], List[str]]]:
        tags = {name: (config.tags or []) + [name] for name, config in self.sources.items()}
        eval_sets = self.validation_sets(seq_len, monitors)

        return [(eval_sets[name], tags[name]) for name in eval_sets]


CANONICAL_INPUT_FIELD = "prompt"
CANONICAL_OUTPUT_FIELD = "response"


class SupervisedSourceConfigBase(Protocol):
    def get_shard_source(self, split: str) -> Optional[ShardedDataSource[dict]]:
        raise NotImplementedError

    input_field: str
    output_field: str
    tags: Optional[List[str]]
    cache_dir: str


@dataclass
class LMSupervisedDatasetConfig(SupervisedSourceConfigBase):
    """Config for supervised fine-tuning datasets"""

    cache_dir: str = "cache/"

    # HF dataset config
    hf_dataset_name: Optional[str] = None  # e.g. "tatsu-lab/alpaca" or "OpenAssistant/oasst1"
    hf_dataset_split: str = "train"  # which split to use

    # Local files config
    validation_urls: List[str] = field(default_factory=list)  # paths to jsonl/json files

    # Field names in the data
    input_field: str = CANONICAL_INPUT_FIELD  # name of the input field
    output_field: str = CANONICAL_OUTPUT_FIELD  # name of output field

    # Optional metadata
    tags: Optional[List[str]] = None

    def __post_init__(self):
        warnings.warn(
            "LMSupervisedDatasetConfig is deprecated. Use SupervisedHfSourceConfig or "
            "SupervisedUrlSourceConfig instead.",
            DeprecationWarning,
        )

    def get_shard_source(self, split: str) -> Optional[ShardedDataSource[dict]]:
        if self.hf_dataset_name is not None:
            return WrappedHFDataSource(self.hf_dataset_name, split=self.hf_dataset_split)
        elif split != "validation":
            raise ValueError("Only validation split is supported for local files")
        else:
            urls = [globbed for url in self.validation_urls for globbed in expand_glob(url)]
            return JsonlDataSource(urls)


@dataclass(frozen=True)
class SupervisedHfSourceConfig(SupervisedSourceConfigBase):
    cache_dir: str
    id: str
    name: str | None = None

    streaming: bool = True

    input_field: str = CANONICAL_INPUT_FIELD
    output_field: str = CANONICAL_OUTPUT_FIELD
    tags: Optional[List[str]] = None

    def get_shard_source(self, split: str) -> Optional[ShardedDataSource[dict]]:
        return WrappedHFDataSource(self.id, split=split, name=self.name, streaming=self.streaming).map(
            lambda x: {CANONICAL_INPUT_FIELD: x[self.input_field], CANONICAL_OUTPUT_FIELD: x[self.output_field]}
        )


@dataclass(frozen=True)
class SupervisedUrlSourceConfig(SupervisedSourceConfigBase):
    cache_dir: str
    train_urls: list[str] = dataclasses.field(default_factory=list)
    validation_urls: list[str] = dataclasses.field(default_factory=list)

    input_field: str = CANONICAL_INPUT_FIELD
    output_field: str = CANONICAL_OUTPUT_FIELD
    tags: Optional[List[str]] = None

    def get_shard_source(self, split: str) -> Optional[ShardedDataSource[dict]]:
        urls = self.train_urls if split == "train" else self.validation_urls
        if not urls:
            return None

        urls = [globbed for url in urls for globbed in expand_glob(url)]

        source = UrlDataSource(urls, columns=[self.input_field, self.output_field])
        return source.map(
            lambda x: {CANONICAL_INPUT_FIELD: x[self.input_field], CANONICAL_OUTPUT_FIELD: x[self.output_field]}
        )


SupervisedSourceConfig: TypeAlias = Union[SupervisedHfSourceConfig, SupervisedUrlSourceConfig]


def _preprocess_pretraining_example(batch, tokenizer: PreTrainedTokenizerBase, text_key: str) -> dict:
    sources = [example[text_key] for example in batch]
    sources_tokenized = tokenizer(sources, padding=False, truncation=True)
    return {
        "input_ids": sources_tokenized["input_ids"],
        "sources_len": [len(s) for s in sources_tokenized["input_ids"]],
    }


def _preprocess_supervised_example(
    batch, tokenizer: PreTrainedTokenizerBase, input_field: str, output_field: str
) -> dict:
    sources = [example[input_field] for example in batch]

    targets = [example[output_field] for example in batch]
    # TODO: this seems pretty wasteful since you end up tokenizing twice, but it's how alpaca does it.
    examples = [s + t for s, t in zip(sources, targets)]
    sources_tokenized = tokenizer(sources, padding=False, truncation=True)
    examples_tokenized = tokenizer(examples, padding=False, truncation=True)

    source_lens = [len(s) for s in sources_tokenized["input_ids"]]

    return {
        "input_ids": [np.array(example, dtype=np.int32) for example in examples_tokenized["input_ids"]],
        "sources_len": np.array(source_lens, dtype=np.int32),
    }


def _prepare_pretraining_examples(
    ex: list[dict], tokenizer: PreTrainedTokenizerBase, Pos: hax.Axis
) -> list[LmExample]:
    """
    Prepare examples for pretraining. This function converts the (cached) encodings into LmExamples. Unlike the supervised case, we don't need to mask anything here. Also, instead of truncation, we will do "concat and chunk", which entails treating all the examples as a single sequence and then chopping it up into chunks of the appropriate size.
    """
    input_ids = np.concatenate([ex["input_ids"] for ex in ex])

    # now we need to chunk this into chunks of size Pos.size
    chunks = [input_ids[i : i + Pos.size] for i in range(0, len(input_ids), Pos.size)]

    return [LmExample.causal(hax.named(chunk, Pos)) for chunk in chunks]


def _prepare_supervised_examples(ex: list[dict], tokenizer: PreTrainedTokenizerBase, Pos: hax.Axis) -> list[LmExample]:
    """
    Prepare examples for training. This function converts the (cached) encodings into an LmExample.

    It goes through the following steps:

    1. Pad the batch to the maximum length.
    2. Mask out the input and prompt if requested.
    3. Create an LmExample with the input_ids as the input and the next token as the target.
    """
    lens = np.array([ex["sources_len"] for ex in ex])

    ex_pad = tokenizer.pad(
        ex,
        padding="max_length",
        max_length=Pos.size,
    )

    input_ids = ex_pad["input_ids"]
    truncated = [ids[-Pos.size :] for ids in input_ids]

    out = []
    for ids, len in zip(truncated, lens):
        causal = _mk_sup_example_jit(Pos, hax.named(ids, Pos), len, tokenizer.pad_token_id, tokenizer.eos_token_id)

        out.append(causal)

    return out


@functools.partial(jax.jit, static_argnums=(0, 3, 4))
def _mk_sup_example_jit(Pos, input_ids: hax.NamedArray, sources_len, pad_token_id, eos_id):
    # mask out padding and anything before the start of the target
    loss_mask = hax.arange(Pos) >= sources_len - 1
    # don't predict the padding
    targets = hax.roll(input_ids, -1, Pos)
    loss_mask = loss_mask & (targets != pad_token_id)
    loss_mask = loss_mask & (1 - hax.nn.one_hot(-1, Pos, dtype=jax.numpy.bool_))
    return LmExample.causal(input_ids, loss_mask=loss_mask, eos_id=eos_id)


def mk_pretraining_datasets(
    sources: Mapping[str, LMDatasetSourceConfig],
    split: str,
    tokenizer: PreTrainedTokenizerBase,
    Pos: hax.Axis,
) -> dict[str, tuple[AsyncDataset[LmExample], Sequence[str]]]:
    """
    Create pretraining datasets from a set of sources.
    """

    out: dict[str, tuple[AsyncDataset[LmExample], Sequence[str]]] = {}

    for name, config in sources.items():
        source = config.get_shard_source(split)
        if source is None:
            continue

        ds = _cache_pretraining_set(source, config.cache_dir, tokenizer, Pos, config.text_key)

        if config.tags is None:
            tags = [name]
        else:
            tags = config.tags + [name]

        out[name] = (ds, tags)

    return out


def mk_supervised_datasets(
    sources: Mapping[str, SupervisedSourceConfigBase] | SupervisedSourceConfigBase,
    split: str,
    tokenizer: PreTrainedTokenizerBase,
    Pos: hax.Axis,
) -> dict[str, tuple[AsyncDataset[LmExample], Sequence[str]]]:
    """
    Create supervised datasets from a set of sources.

    Returns:
        A dictionary of dataset names to tuples of the dataset and the tags associated with the dataset.
    """
    out: dict[str, tuple[AsyncDataset[LmExample], Sequence[str]]] = {}

    if tokenizer.pad_token is None:
        tokenizer.pad_token = tokenizer.eos_token

    if isinstance(sources, Mapping):
        for name, config in sources.items():
            source = config.get_shard_source(split)
            if source is None:
                continue

            ds = _cache_supervised_set(
                source, config.cache_dir, tokenizer, Pos, config.input_field, config.output_field
            )

            if config.tags is None:
                tags = [name]
            else:
                tags = config.tags + [name]

            out[name] = (ds, tags)
    else:
        source = sources.get_shard_source(split)  # type: ignore
        if source is not None:
            ds = _cache_supervised_set(
                source, sources.cache_dir, tokenizer, Pos, sources.input_field, sources.output_field
            )
            tags = sources.tags or []
            if isinstance(sources, SupervisedHfSourceConfig):
                name = sources.id
                if sources.name is not None:
                    name = f"{name}/{sources.name}"

                tags = [name] + tags
            else:
                name = "default"
            out[name] = (ds, tags)

    return out


def mk_supervised_dataset(
    config: SupervisedSourceConfigBase, split: str, tokenizer: HfTokenizer, Pos: hax.Axis
) -> AsyncDataset[LmExample]:

    source = config.get_shard_source(split)

    output_exemplar = {"input_ids": np.zeros((0,), dtype=np.int32), "sources_len": np.zeros((0,), dtype=np.int32)}

    dataset = source.map_batches(  # type: ignore
        lambda ex: _preprocess_supervised_example(ex, tokenizer, config.input_field, config.output_field),
        batch_size=128,
        num_cpus=num_cpus_used_by_tokenizer(tokenizer),
        output_exemplar=output_exemplar,
    )

    cached_dataset: AsyncDataset[dict] = dataset.build_or_load_cache(config.cache_dir, await_finished=True)

    if tokenizer.pad_token is None:
        tokenizer.pad_token = tokenizer.eos_token

    return cached_dataset.map_batches(lambda ex: _prepare_supervised_examples(ex, tokenizer, Pos))


def _cache_pretraining_set(source, cache_dir, tokenizer, Pos, text_key):
    """
    Cache a pretraining dataset into input_ids and sources_len.
    """
    output_exemplar = {"input_ids": np.zeros((0,), dtype=np.int32), "sources_len": np.zeros((0,), dtype=np.int32)}
    dataset = source.map_batches(
        lambda ex: _preprocess_pretraining_example(ex, tokenizer, text_key),
        batch_size=128,
        num_cpus=num_cpus_used_by_tokenizer(tokenizer),
        output_exemplar=output_exemplar,
    )
    cached_dataset: AsyncDataset[dict] = dataset.build_or_load_cache(cache_dir, await_finished=True)
    ds = cached_dataset.map_batches(lambda ex: _prepare_pretraining_examples(ex, tokenizer, Pos))
    return ds


def _cache_supervised_set(source, cache_dir, tokenizer, Pos, input_field, output_field):
    """
    Cache a supervised dataset into input_ids and sources_len.
    """
    output_exemplar = {"input_ids": np.zeros((0,), dtype=np.int32), "sources_len": np.zeros((0,), dtype=np.int32)}
    dataset = source.map_batches(
        lambda ex: _preprocess_supervised_example(ex, tokenizer, input_field, output_field),
        batch_size=128,
        num_cpus=num_cpus_used_by_tokenizer(tokenizer),
        output_exemplar=output_exemplar,
    )
    cached_dataset: AsyncDataset[dict] = dataset.build_or_load_cache(cache_dir, await_finished=True)
    ds = cached_dataset.map_batches(lambda ex: _prepare_supervised_examples(ex, tokenizer, Pos))
    return ds


@dataclass(frozen=True)
class ChatUrlDataSourceConfig:
    """Config for loading JSONL files in OpenAI chat format for supervised fine-tuning."""

    cache_dir: str
    train_urls: List[str] = field(default_factory=list)
    validation_urls: List[str] = field(default_factory=list)

    # Chat format specific fields
    messages_field: str = "messages"
    input_role: str = "user"
    output_role: str = "assistant"

    def get_shard_source(self, split: str) -> Optional[ShardedDataSource[dict]]:
        """Gets ShardedDataSource for either training or validation data."""
        urls = self.validation_urls if split == "validation" else self.train_urls

        if not urls:
            return None

        # Use the datasource_from_chat_jsonl function from sharded_datasource
        return datasource_from_chat_jsonl(
            urls, messages_field=self.messages_field, input_role=self.input_role, output_role=self.output_role
        )


def preprocess_chat_example(batch, tokenizer: PreTrainedTokenizerBase, should_append_eos: bool) -> dict:
    """
    Preprocess chat examples to match the format of preprocess_supervised_example.
    Returns a dict with input_ids and sources_len like the supervised case.

    Args:
        batch: List of dicts with input/output pairs
        tokenizer: HuggingFace tokenizer
        should_append_eos: Whether we need to manually add EOS (True if tokenizer doesn't do it automatically)
    """
    # Get sources (inputs) and targets (outputs) from the batch
    sources = [example["input"] for example in batch]
    targets = [example["output"] for example in batch]

    # Add EOS only if needed (tokenizer doesn't do it automatically)
    if should_append_eos:
        targets = [t + tokenizer.eos_token for t in targets]

    # Tokenize sources alone first to get the source lengths
    sources_tokenized = tokenizer(sources, padding=False, truncation=True)

    # Combine source and target for full examples
    full_examples = [f"{s}{t}" for s, t in zip(sources, targets)]
    examples_tokenized = tokenizer(full_examples, padding=False, truncation=True)

    # Get source lengths to mask loss appropriately
    source_lens = [len(s) for s in sources_tokenized["input_ids"]]

    return {
        "input_ids": [np.array(example, dtype=np.int32) for example in examples_tokenized["input_ids"]],
        "sources_len": np.array(source_lens, dtype=np.int32),
    }


def mk_cached_sft_dataset(
    config: ChatUrlDataSourceConfig, tokenizer: PreTrainedTokenizerBase, Pos: hax.Axis
) -> AsyncDataset[dict]:
    """Creates a dataset from JSONL files containing chat format data for SFT."""
    source = config.get_shard_source("train")
    if source is None:
        raise ValueError("No training data source found")

    # Set up example structure matching supervised case
    output_exemplar = {"input_ids": np.zeros((0,), dtype=np.int32), "sources_len": np.zeros((0,), dtype=np.int32)}

    input_ids = tokenizer("hi there")["input_ids"]
    should_append_eos = input_ids[-1] != tokenizer.eos_token_id
    logger.info(f"Manual EOS Needed: {should_append_eos}")

    # Process the dataset
    dataset = source.map_batches(
        lambda ex: preprocess_chat_example(ex, tokenizer, should_append_eos),
        batch_size=128,
        num_cpus=num_cpus_used_by_tokenizer(tokenizer),
        output_exemplar=output_exemplar,
    )

    # Cache the processed data
    cached_dataset: AsyncDataset[dict] = dataset.build_or_load_cache(config.cache_dir, await_finished=True)
    return cached_dataset


def mk_chat_sft_dataset(
    config: ChatUrlDataSourceConfig, tokenizer: PreTrainedTokenizerBase, Pos: hax.Axis
) -> AsyncDataset[LmExample]:
    """Creates a dataset from JSONL files containing chat format data for SFT."""
    source = config.get_shard_source("train")
    if source is None:
        raise ValueError("No training data source found")

    # Set up example structure matching supervised case
    output_exemplar = {"input_ids": np.zeros((0,), dtype=np.int32), "sources_len": np.zeros((0,), dtype=np.int32)}

    input_ids = tokenizer("hi there")["input_ids"]
    should_append_eos = input_ids[-1] != tokenizer.eos_token_id
    logger.info(f"Manual EOS Needed: {should_append_eos}")

    # Process the dataset
    dataset = source.map_batches(
        lambda ex: preprocess_chat_example(ex, tokenizer, should_append_eos),
        batch_size=128,
        num_cpus=num_cpus_used_by_tokenizer(tokenizer),
        output_exemplar=output_exemplar,
    )

    # Cache the processed data
    cached_dataset: AsyncDataset[dict] = dataset.build_or_load_cache(config.cache_dir, await_finished=True)

    # Ensure padding token is set (needed by _prepare_supervised_example)
    if tokenizer.pad_token is None:
        tokenizer.pad_token = tokenizer.eos_token
    # Reuse the supervised prepare function directly
    return cached_dataset.map_batches(lambda ex: _prepare_supervised_examples(ex, tokenizer, Pos))


@dataclass
class LMDatasetConfig(LMDatasetSourceConfig, LMTaskConfig):
    """This class supports loading data both from HF Datasets and from a raw dataset of jsonl urls"""

    cache_dir: Optional[str] = "cache/"

    def train_set(
        self,
        seq_len: int,
        batch_schedule: BatchSchedule,
        monitors: Union[bool, List[MetricsMonitor]] = True,
        *,
        key: Optional[PRNGKeyArray] = None,
        epochs: Optional[int] = None,
    ) -> AsyncDataset[np.ndarray]:
        del batch_schedule  # unused

        ds: AsyncDataset[np.ndarray] | None = self.token_seq_dataset("train", seq_len, monitors)

        # add epoch flag here.
        if ds is None:
            raise ValueError("No training set!")

        if epochs:
            logger.info("Wrapping dataset in epoch dataset")
            ds = EpochDataset(ds, max_epochs=epochs)

        if self.shuffle is True:
            ds = ds.shuffle(key)
        elif isinstance(self.shuffle, int) and self.shuffle > 0:
            ds = ds.era_shuffle(self.shuffle, key=key)

        return ds  # type: ignore

    def validation_set(
        self, seq_len: int, monitors: Union[bool, List[MetricsMonitor]] = True
    ) -> Optional[TokenSeqDataset]:
        return self.token_seq_dataset("validation", seq_len, monitors)

    def validation_sets(
        self, seq_len: int, monitors: Union[bool, List[MetricsMonitor]] = True
    ) -> Mapping[str, AsyncDataset[np.ndarray]]:
        validation_set = self.validation_set(seq_len, monitors)
        if validation_set is not None:
            return {"": validation_set}
        else:
            return {}

    @property
    def sources(self) -> Mapping[str, LMDatasetSourceConfig]:
        return {"": self}

    @cached_property
    def _has_validation_set(self):
        if len(self.validation_urls) > 0:
            return True

        if self.id is not None:
            dataset = datasets.load_dataset(self.id, name=self.name, streaming=self.stream, split="validation")
            try:
                next(iter(dataset))
                return True
            except StopIteration:
                return False

        return False

    def token_seq_dataset(
        self, split: str, seq_len: int, monitors: Union[bool, List[MetricsMonitor]] = True
    ) -> Optional[TokenSeqDataset]:
        cache = self.build_or_load_cache(split, monitors=monitors)
        if cache is None:
            return None
        return TokenSeqDataset(cache, seq_len)

    def build_or_load_cache(
        self, split: str, monitors: Union[bool, List[MetricsMonitor]] = True, logger_name: Optional[str] = None
    ) -> Optional[TreeCache[BatchEncoding]]:
        if self.cache_dir is None:
            raise ValueError("cache_dir cannot be None")

        split_cache_dir = os.path.join(self.cache_dir, split)
        name = logger_name or os.path.basename(self.cache_dir)

        try:
            # TODO: pass in options
            return TreeCache.load(split_cache_dir, exemplar={"input_ids": np.zeros(0, dtype=np.int32)})
        except FileNotFoundError:
            pass

        source = self.get_shard_source(split)
        if source is None:
            logger.info(f"No data for {split}")
            return None

        logger.info(f"Building cache for {split}...")

        if monitors is True:
            monitors = [
                LoggingMetricsMonitor(prefix=f"preprocessing/{name}/{split}", commit=False),
                LoggerMetricsMonitor(f"preprocessing.{name}.{split}"),
            ]
        elif monitors is False:
            monitors = []

        bt = BatchTokenizer(self.the_tokenizer, enforce_bos=True, enforce_eos=self.enforce_eos)

        return build_or_load_cache(
            split_cache_dir,
            source,
            bt,
            monitors=monitors,
            await_finished=False,
            options=self.cache_options,
            split=split,
        )


class PassthroughTokenizer(PreTrainedTokenizer):
    def __init__(self, vocab_size, **kwargs):
        self._vocab = {i: i for i in range(vocab_size)}
        self._vocab_size = vocab_size
        super().__init__(**kwargs)

    @property
    def vocab_size(self) -> int:
        return self._vocab_size

    def get_vocab(self):
        return self._vocab

    def save_vocabulary(self, save_directory: str, filename_prefix: Optional[str] = None) -> Tuple[str, ...]:
        return ()

    def _tokenize(self, text, **kwargs):
        tokens = np.fromstring(text, dtype=int, sep=" ")
        return tokens

    def _convert_token_to_id(self, token: str) -> int:
        return int(token)

    def _convert_id_to_token(self, index: int) -> str:
        return str(index)


@dataclass
class LMMixtureDatasetConfig(LMTaskConfig):
    """A mixture of language model datasets that supports dynamic weight changes during training.

    Weights can be specified either as a single dictionary for constant mixing ratios,
    or as a list of (step, weights) tuples to change mixing ratios during training.
    """

    cache_dir: Optional[str] = "cache/"

    configs: Dict[str, LMDatasetSourceConfig] = field(default_factory=dict)
    """ Configuration of each dataset source (urls, hf dataset id, etc.) """

    train_weights: Union[Dict[str, float], List[Tuple[int, Dict[str, float]]]] = field(default_factory=dict)
    """ Dataset mixing weights. Either a constant dict[name->weight] or list of (step, weights) tuples """

    stop_strategy: str = field(default=StopStrategy.RESTART_STRATEGY)

    # Configuration for Simulated Epoching
    target_budget: Optional[int] = None
    experiment_budget: Optional[int] = None

    mixture_block_size: int = 2048
    """Block size for deterministic mixing. In each block, a given dataset will have exactly the same number
    of samples, equal to the expected number of samples in the mixture, rounding in the expected way."""

    max_sequences_dict: Optional[Dict[str, int]] = None
    """ Maximum number of sequences to use from each dataset for training """

    num_validation_sequences_dict: Optional[Dict[str, int]] = None
    """ Number of validation sequences to sample from the training set for each dataset """

    def __post_init__(self):
        if len(self.configs) == 0:
            raise ValueError("At least one dataset must be provided")

        if isinstance(self.train_weights, dict):
            if not all(name in self.configs for name in self.train_weights):
                raise ValueError(
                    f"Weight keys {self.train_weights.keys()} must be subset of config keys {self.configs.keys()}"
                )
        elif isinstance(self.train_weights, list):
            for step, weights in self.train_weights:
                if not all(name in self.configs for name in weights):
                    raise ValueError(
                        f"Weight keys {weights.keys()} must be subset of config keys {self.configs.keys()}"
                    )
        else:
            raise ValueError(f"Invalid train_weights type: {type(self.train_weights)}")

    def train_set(
        self,
        seq_len: int,
        batch_schedule: BatchSchedule,
        monitors: Union[bool, List[MetricsMonitor]] = True,
        *,
        key: Optional[PRNGKeyArray],
        epochs: Optional[int] = None,
    ) -> AsyncDataset[np.ndarray]:
        doc_caches = self.build_caches("train", monitors=monitors)
        token_datasets = {name: TokenSeqDataset(cache, seq_len) for name, cache in doc_caches.items()}

        if self.experiment_budget is not None or self.target_budget is not None:
            raise ValueError("Do not support experiment budget or target budget for now")

        if epochs:
            raise ValueError("Epochs are not supported for mixture datasets")

        if key is None:
            key = jax.random.PRNGKey(0)

        mix_key, shuffle_key = jax.random.split(key)

        # We shuffle the components and not the overall mixture because this lets us preserve
        # the "stable batch" property of the mixture dataset.
        def shuffle_ds(ds, key):
            if self.shuffle is True:
                ds = ds.shuffle(key)
            elif isinstance(self.shuffle, int):
                ds = ds.era_shuffle(self.shuffle, key=key)

            return ds

        if self.shuffle:
            out_token_datasets = {}
            key_iter = key_iterator(shuffle_key)
            for name, ds in token_datasets.items():
                out_token_datasets[name] = shuffle_ds(ds, next(key_iter))
            token_datasets = out_token_datasets

        train_token_datasets = {}
        for name, ds in token_datasets.items():
            if self.max_sequences_dict is not None and name in self.max_sequences_dict:
                train_token_datasets[name] = ds.slice_dataset(end_index=self.max_sequences_dict[name])
            else:
                train_token_datasets[name] = ds

        self.validation_token_datasets = {}
        for name, ds in token_datasets.items():
            if self.num_validation_sequences_dict is not None and name in self.num_validation_sequences_dict:
                len_dataset = len(ds.as_sync_dataset())
                self.validation_token_datasets[name] = ds.slice_dataset(
                    start_index=len_dataset - self.num_validation_sequences_dict[name], end_index=len_dataset
                )
                if self.max_sequences_dict is not None and name in self.max_sequences_dict:
                    if len_dataset < self.max_sequences_dict[name] + self.num_validation_sequences_dict[name]:
                        logger.info(f"Dataset {name} is too small to supply unique training and validation sets")
                        logger.info(f"len_dataset: {len_dataset}")
                        logger.info(f"max_sequences_dict[name]: {self.max_sequences_dict[name]}")
                        logger.info(f"num_validation_sequences_dict[name]: {self.num_validation_sequences_dict[name]}")
                        raise ValueError(f"Dataset {name} is too small to supply unique training and validation sets")

        weights = self.train_weights
        if isinstance(weights, Sequence):
            weights = rescale_mixture_schedule_for_batch_schedule(weights, batch_schedule)

        mixture = MixtureDataset(
<<<<<<< HEAD
            datasets=train_token_datasets,
            weights=self.train_weights,
=======
            datasets=token_datasets,
            weights=weights,
>>>>>>> 6c291356
            stop_strategy=self.stop_strategy,
            key=mix_key,
            block_size=self.mixture_block_size,
        )

        return mixture

    def training_sets(
        self, seq_len: int, monitors: Union[bool, List[MetricsMonitor]] = True
    ) -> Mapping[str, TokenSeqDataset]:
        doc_caches = self.build_caches("train", monitors=monitors)
        token_datasets = {name: TokenSeqDataset(cache, seq_len) for name, cache in doc_caches.items()}
        return token_datasets

    def validation_sets(
        self, seq_len: int, monitors: Union[bool, List[MetricsMonitor]] = True
    ) -> Mapping[str, AsyncDataset[np.ndarray]]:
        doc_caches = self.build_caches("validation", monitors=monitors)
        token_datasets = {name: TokenSeqDataset(cache, seq_len) for name, cache in doc_caches.items()}

        if self.num_validation_sequences_dict is not None:
            logger.info("Uploading new validation sets from the training set")
            for name, ds in self.validation_token_datasets.items():
                logger.info(f"Uploading new validation set from the training set for {name}")
                if name in token_datasets:
                    logger.warning(f"Overwriting existing validation set for {name}")
                token_datasets[name] = ds

        return token_datasets

    def build_caches(
        self, split: str, monitors: Union[bool, List[MetricsMonitor]] = True
    ) -> Dict[str, TreeCache[dict]]:
        # this is a bit gross, but we want to forward all "Task" config fields to the LMDatasetConfig for building.
        # We do this by just grabbing all the fields from the LMDatasetConfig and forwarding them to the
        # LMDatasetConfig.build_or_load_cache method. We exclude the cache_dir field.
        task_config_fields = set(x.name for x in dataclasses.fields(LMTaskConfig))
        task_config_dict = {k: v for k, v in self.__dict__.items() if k in task_config_fields and k != "cache_dir"}

        caches = {}
        for name, source_config in self.configs.items():
            # Skip datasets with zero weight in all stages
            if isinstance(self.train_weights, dict):
                has_nonzero_weight = self.train_weights.get(name, 0) > 0
            elif isinstance(self.train_weights, list):
                has_nonzero_weight = any(weights.get(name, 0) > 0 for _, weights in self.train_weights)

            if not has_nonzero_weight and split == "train":
                continue

            source_config_dict = dict(**source_config.__dict__)

            if source_config.cache_dir is None:
                # replace with the main cache dir/{name}
                if self.cache_dir is None:
                    raise ValueError(
                        "If the 'main' cache_dir is None, then all component cache_dirs must be non-None, but"
                        f"{name}'s cache_dir is None."
                    )
                cache_dir = os.path.join(self.cache_dir, name)
                source_config_dict["cache_dir"] = cache_dir

            dataset = LMDatasetConfig(
                **source_config_dict,
                **task_config_dict,
            )
            cache = dataset.build_or_load_cache(split, monitors)
            # drop the data source and corresponding weight if the cache is not built
            if cache is None:
                logger.warning(f"Skipping {name} for split {split} because no source was provided")
            else:
                caches[name] = cache

        # in practice it works best if we block on validation caches
        if split == "validation":
            for cache in caches.values():
                cache.await_finished()

        else:
            logger.info(f"Not waiting for {split} caches to finish building")

        return caches

    @property
    def sources(self) -> Mapping[str, LMDatasetSourceConfig]:
        return self.configs


def datasource_from_chat_jsonl(
    urls: Sequence[str], messages_field: str = "messages", input_role: str = "user", output_role: str = "assistant"
) -> "ShardedDataSource[dict]":
    """Creates a ShardedDataSource from JSONL files containing chat messages.

    Args:
        urls: Sequence of URLs or glob patterns pointing to JSONL files
        messages_field: Field name containing the messages in each JSON object
        input_role: Role identifier for input messages
        output_role: Role identifier for output messages

    Returns:
        ShardedDataSource configured for chat data
    """
    # Expand any glob patterns in the URLs
    expanded_urls = []
    for url in urls:
        if any(c in url for c in "*?[]"):
            expanded_urls.extend(gcs_glob(url))
        else:
            expanded_urls.append(url)

    return ChatJsonlDataSource(expanded_urls, messages_field, input_role, output_role)


# TODO: switch to actual multi-turn
class ChatJsonlDataSource(JsonlDataSource):
    """DataSource that reads JSONL files containing OpenAI chat format messages."""

    def __init__(self, urls: Sequence[str], messages_field: str, input_role: str, output_role: str):
        super().__init__(urls)
        self.messages_field = messages_field
        self.input_role = input_role
        self.output_role = output_role

    def open_shard_at_row(self, shard_name: str, row: int) -> Iterator[dict]:
        url = self._shard_name_to_url_mapping[shard_name]
        i = 0
        with fsspec.open(url, "r", compression="infer") as f:
            for line in f:
                if i >= row:
                    data = json.loads(line)
                    messages = data[self.messages_field]

                    # Extract input/output from messages
                    input_msg = next(m["content"] for m in messages if m["role"] == self.input_role)
                    output_msg = next(m["content"] for m in messages if m["role"] == self.output_role)

                    yield {"input": input_msg, "output": output_msg}
                i += 1<|MERGE_RESOLUTION|>--- conflicted
+++ resolved
@@ -1368,13 +1368,8 @@
             weights = rescale_mixture_schedule_for_batch_schedule(weights, batch_schedule)
 
         mixture = MixtureDataset(
-<<<<<<< HEAD
             datasets=train_token_datasets,
-            weights=self.train_weights,
-=======
-            datasets=token_datasets,
             weights=weights,
->>>>>>> 6c291356
             stop_strategy=self.stop_strategy,
             key=mix_key,
             block_size=self.mixture_block_size,
