--- conflicted
+++ resolved
@@ -944,7 +944,6 @@
     return cached_dataset.map_batches(lambda ex: _prepare_supervised_examples(ex, tokenizer, Pos))
 
 
-<<<<<<< HEAD
 def _cache_pretraining_set(source, cache_dir, tokenizer, Pos, text_key):
     """
     Cache a pretraining dataset into input_ids and sources_len.
@@ -962,9 +961,6 @@
 
 
 def _cache_supervised_set(source, cache_dir, tokenizer, Pos, input_field, output_field):
-=======
-def _cache_supervised_set(source, cache_dir, tokenizer, Pos: hax.Axis, input_field, output_field):
->>>>>>> 0fc5ac86
     """
     Cache a supervised dataset into input_ids and sources_len.
     """
@@ -1334,36 +1330,9 @@
         mix_key, shuffle_key = jax.random.split(key)
         causal_datasets = self.train_sets(Pos, monitors, key=shuffle_key, epochs=epochs)
 
-        weights = self.train_weights
-        if isinstance(weights, Sequence):
-            weights = rescale_mixture_schedule_for_batch_schedule(weights, batch_schedule)
-
-<<<<<<< HEAD
         if self.experiment_budget is not None or self.target_budget is not None:
             raise ValueError("Do not support experiment budget or target budget for now")
 
-=======
-        mixture = MixtureDataset(
-            datasets=causal_datasets,
-            weights=weights,
-            stop_strategy=self.stop_strategy,
-            key=mix_key,
-            block_size=self.mixture_block_size,
-        )
-
-        return mixture
-
-    def train_sets(
-        self,
-        Pos: Axis,
-        monitors: Union[bool, List[MetricsMonitor]] = True,
-        *,
-        epochs: Optional[int] = None,
-        key: PRNGKeyArray,
-    ) -> Mapping[str, AsyncDataset[LmExample]]:
-        doc_caches = self.build_caches("train", monitors=monitors)
-        token_datasets = self._token_seq_datasets(Pos, doc_caches)
->>>>>>> 0fc5ac86
         if epochs:
             raise ValueError("Epochs are not supported for mixture datasets")
 
@@ -1386,7 +1355,6 @@
             for name, ds in token_datasets.items():
                 out_token_datasets[name] = shuffle_ds(ds, next(key_iter))
             token_datasets = out_token_datasets
-<<<<<<< HEAD
 
         train_token_datasets = {}
         for name, ds in token_datasets.items():
@@ -1432,44 +1400,12 @@
     ) -> Mapping[str, TokenSeqDataset]:
         doc_caches = self.build_caches("train", monitors=monitors)
         token_datasets = {name: TokenSeqDataset(cache, seq_len) for name, cache in doc_caches.items()}
-=======
-        if (
-            self.experiment_budget is not None and self.target_budget is not None
-        ) and self.experiment_budget > self.target_budget:
-            raise ValueError(
-                f"Experiment budget should be smaller than target budget, got {self.experiment_budget} >"
-                f" {self.target_budget}"
-            )
-        if self.experiment_budget is not None and self.target_budget is not None:
-            simulated_data_ratio = self.experiment_budget / self.target_budget
-            sliced_token_datasets: Dict[str, TokenSeqDataset] = {}
-            for name, ds in token_datasets.items():
-                # Note(Will): This blocks on datasets being fully processed even for small simulated runs making simulating data size slightly latency inducing but I think that's ok
-                true_length_of_dataset = len(ds.as_sync_dataset())
-                simulated_length_of_dataset = int(true_length_of_dataset * simulated_data_ratio)
-                sliced_token_datasets[name] = ds.slice_dataset(end_index=simulated_length_of_dataset)
-            token_datasets = sliced_token_datasets
-        causal_datasets = {
-            name: CausalLmDataset(
-                ds,
-                Pos,
-                ignore_index=self.ignore_token_id,
-                eos_id=self.the_tokenizer.eos_token_id,
-            )
-            for name, ds in token_datasets.items()
-        }
-        return causal_datasets
-
-    def _token_seq_datasets(self, Pos, doc_caches):
-        token_datasets = {name: TokenSeqDataset(cache, Pos.size) for name, cache in doc_caches.items()}
->>>>>>> 0fc5ac86
         return token_datasets
 
     def validation_sets(
         self, Pos: Axis, monitors: Union[bool, List[MetricsMonitor]] = True
     ) -> Mapping[str, AsyncDataset[LmExample]]:
         doc_caches = self.build_caches("validation", monitors=monitors)
-<<<<<<< HEAD
         token_datasets = {name: TokenSeqDataset(cache, seq_len) for name, cache in doc_caches.items()}
 
         if self.num_validation_sequences_dict is not None:
@@ -1481,18 +1417,6 @@
                 token_datasets[name] = ds
 
         return token_datasets
-=======
-        token_datasets = self._token_seq_datasets(Pos, doc_caches)
-        return {
-            name: CausalLmDataset(
-                ds,
-                Pos,
-                ignore_index=self.ignore_token_id,
-                eos_id=self.the_tokenizer.eos_token_id,
-            )
-            for name, ds in token_datasets.items()
-        }
->>>>>>> 0fc5ac86
 
     def build_caches(
         self, split: str, monitors: Union[bool, List[MetricsMonitor]] = True
