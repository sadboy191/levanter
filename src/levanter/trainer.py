import atexit
import copy
import functools
import logging as pylogging
import os
import sys
import typing
import warnings
from dataclasses import dataclass
from functools import cached_property
from pathlib import Path
from typing import (
    Any,
    Callable,
    Dict,
    Generic,
    Iterable,
    List,
    Mapping,
    Optional,
    Protocol,
    Sequence,
    Tuple,
    TypeVar,
    Union,
)

import equinox as eqx
import jax
import jax.numpy as jnp
import jmp
import numpy as np
import optax
from draccus import field
from jax import ShapeDtypeStruct
from jax.experimental import multihost_utils
from jax.sharding import Mesh
from jaxtyping import PRNGKeyArray, PyTree
from optax import GradientTransformation, OptState

import haliax as hax
from haliax import Axis
from haliax.partitioning import ResourceAxis, ResourceMapping, named_jit

import levanter.logging
import levanter.tracker
import levanter.tracker.wandb
from levanter import tracker
from levanter.checkpoint import CheckpointerConfig
from levanter.config import JsonAtom
from levanter.data import Dataset, ReplicatedBatchLoader, ShardableDataset, ShardedBatchLoader
from levanter.distributed import DistributedConfig, RayConfig
from levanter.grad_accum import accumulate_gradients_sharded
from levanter.logging import capture_time
from levanter.tracker import TrackerConfig
from levanter.types import FilterSpec
from levanter.utils import cloud_utils
from levanter.utils.jax_utils import is_inexact_arrayish
from levanter.utils.tree_utils import inference_mode


logger = pylogging.getLogger(__name__)

X = TypeVar("X")  # Input
M = TypeVar("M", bound=PyTree)
S = TypeVar("S", bound=PyTree)

DEFAULT_JAX_CONFIG = {
    "jax_threefry_partitionable": True,
    "jax_softmax_custom_jvp": True,
}

# A note on the semantics of "step" vs "next_step":
# The "step" of a TrainerState is the state after `step` steps have been taken.
# A "StepInfo"'s step is the step that was just completed. If you want the next step, use `next_step`.


@dataclass
class TrainerState(Generic[M]):
    step: int
    model: M
    opt_state: OptState
    training_key: PRNGKeyArray


@dataclass
class StepInfo(Generic[M]):
    state: TrainerState[M]
    loss: float
    step_duration: float

    model = property(lambda self: self.state.model)
    opt_state = property(lambda self: self.state.opt_state)
    next_key = property(lambda self: self.state.training_key)

    step = property(lambda self: self.state.step - 1)
    """
    The step that was just completed. If you want the next step, use `next_step`.
    """
    next_step = property(lambda self: self.state.step)


@dataclass
class _Hook:
    fn: Callable[[StepInfo], None]
    every: int


class TrainerHooks:
    hooks: List[_Hook]

    def __init__(self):
        self.hooks = []

    def run_hooks(self, info: StepInfo, force: bool = False):
        for hook in self.hooks:
            if force or info.step % hook.every == 0:
                hook.fn(info)

    def add_hook(self, fn: Optional[Callable[[StepInfo], Any]] = None, *, every: int = 1):
        def decorator(fn: Callable[[StepInfo], None]):
            self.hooks.append(_Hook(fn, every))

        if fn is None:
            return decorator
        else:
            return decorator(fn)


class Trainer:
    config: "TrainerConfig"
    optimizer: GradientTransformation
    hooks: TrainerHooks
    tracker: levanter.tracker.Tracker
    is_trainable_param: Optional[PyTree[FilterSpec]]
    _raw_loss_function: Callable
    _cmanagers: List[typing.ContextManager] = []

    def __init__(
        self,
        config: "TrainerConfig",
        optimizer: GradientTransformation,
        loss_fn: Callable,
        *,
        is_trainable: PyTree[FilterSpec] = True,
    ):
        """

        Args:
            config:  the trainer config
            optimizer: the optimizer, e.g. `optax.adam(1e-3)` or produced by [levanter.trainer.OptimizerConfig][]
            loss_fn (Callable): the loss function. This should be a function that takes a model and some inputs and returns a
                scalar loss. It should be jit-able and should not have any side effects.
            is_trainable: optional filter spec for the trainable parameters. This is used to filter out non-trainable
                parameters for the optimizer state and for computing gradients. Non-trainable parameters are also
                not checkpointed. If you don't specify this, all parameters are assumed to be trainable.
        """
        self.hooks = TrainerHooks()
        self.config = config
        self._raw_loss_function = loss_fn
        self.optimizer = optimizer
        self.is_trainable_param = is_trainable

        self._cmanagers = []

    @cached_property
    def loss_fn(self):
        """
        Wrapped loss function that casts the model to compute precision and sets the context axis mapping to compute
        """

        @named_jit(in_axis_resources=self.parameter_axis_mapping, axis_resources=self.compute_axis_mapping)
        @functools.wraps(self._raw_loss_function)
        def fn(model, *batch, **batch_kwargs):
            with hax.axis_mapping(self.compute_axis_mapping):
                model = self.mp.cast_to_compute(model)
                return self._raw_loss_function(model, *batch, **batch_kwargs)

        return fn

    @property
    def run_id(self) -> str:
        """Returns the run id"""
        assert self.config.id is not None
        return self.config.id

    @property
    def mp(self) -> jmp.Policy:
        """Returns the mixed precision policy"""
        return self.config.mp

    @typing.overload
    def add_hook(self, fn: Callable[[StepInfo], Any], *, every: int = 1):
        ...

    @typing.overload
    def add_hook(self, *, every: int = 1):
        ...

    def add_hook(self, fn: Optional[Callable[[StepInfo], Any]] = None, *, every: int = 1):
        return self.hooks.add_hook(fn, every=every)

    def run_hooks(self, info: StepInfo, force: bool = False):
        self.hooks.run_hooks(info, force=force)

    @property
    def parameter_axis_mapping(self) -> ResourceMapping:
        return self.config.parameter_axis_mapping

    @property
    def compute_axis_mapping(self) -> ResourceMapping:
        return self.config.compute_axis_mapping

    @property
    def device_mesh(self) -> Mesh:
        return self.config.device_mesh

    @property
    def TrainBatch(self):
        return self.config.TrainBatch

    @property
    def EvalBatch(self):
        return self.config.EvalBatch

    def __enter__(self):
        if len(self._cmanagers) > 0:
            raise RuntimeError("Trainer is already entered")

        self._cmanagers = [
            # levanter.current_tracker(self.tracker),
            self.device_mesh,
            hax.axis_mapping(self.parameter_axis_mapping),
        ]

        for cmanager in self._cmanagers:
            cmanager.__enter__()

        return self

    def __exit__(self, *args):
        problems = []
        for cmanager in reversed(self._cmanagers):
            try:
                cmanager.__exit__(*args)
            except Exception as e:
                problems.append(e)

        self._cmanagers = []

        if len(problems) > 0:
            raise RuntimeError("Exception(s) occurred while exiting trainer", problems) from problems[0]

    def initial_state(
        self, training_key: PRNGKeyArray, model: Optional[M] = None, model_init: Optional[Callable[[], M]] = None
    ) -> TrainerState:
        """
        Initializes the model, optimizer state, and random key. Also handles loading a checkpoint if needed.

        Returns:
            model, opt_state, key, resume_step
        """
        if model is not None and model_init is not None:
            raise ValueError("only one of model and model_init should be specified")
        elif model is None and model_init is None:
            raise ValueError("one of model and model_init must be specified")

        if model is not None:
            # we can't just use `lambda: model` because JAX jit can't see captures, but it can see partials
            # We can't use plain partials because they aren't pytrees
            model_init = jax.tree_util.Partial(lambda m: m, model)

        model_shape, opt_state_shape = eqx.filter_eval_shape(self._init_model_and_opt_state, model_init)

        # we only checkpoint the trainable parameters, so we need to filter out the non-trainable ones
        trainable_model_shape = self.trainable_params_only(model_shape)

        ckpt = self.maybe_load_checkpoint(
            trainable_model_shape,
            (opt_state_shape, training_key),
            axis_mapping=self.parameter_axis_mapping,
            mesh=self.device_mesh,
        )

        if ckpt is not None:
            trainable_model, (opt_state, training_key), completed_step = ckpt
            if model is not None:
                model = eqx.combine(trainable_model, model)
            else:
                model = eqx.combine(trainable_model, model_shape)

            if any(isinstance(leaf, ShapeDtypeStruct) for leaf in jax.tree_leaves(model)):
                # if we're resuming, we need to re-initialize the non-trainable parameters to their original values
                non_trainable = named_jit(self._init_non_trainable_params, self.parameter_axis_mapping)(model_init)
                model = eqx.combine(trainable_model, non_trainable)

            step = completed_step + 1
        else:
            model, opt_state = named_jit(self._init_model_and_opt_state, self.parameter_axis_mapping)(model_init)
            step = 0

        return TrainerState(step, model, opt_state, training_key)

    def train_step(self, state: TrainerState[M], *batch: X, **batch_kwargs) -> StepInfo[M]:
        """
        Performs a single training step.
        """
        with capture_time() as step_time:
            key, new_key = jax.random.split(state.training_key)
            loss, new_model, new_optstate = self._train_step_fn(
                state.model, state.opt_state, *batch, **batch_kwargs, key=key
            )
            # force the loss so timing numbers are accurate. laziness isn't going to help here (i think?)
            loss = loss.item()  # type: ignore

        return StepInfo(TrainerState(state.step + 1, new_model, new_optstate, new_key), loss, step_time())

    def training_steps(
        self, state: TrainerState[M], train_loader, run_hooks: bool = True
    ) -> typing.Iterator[StepInfo]:
        """
        Generator that yields training steps and runs hooks.
        """
        iter_data = iter(train_loader)
        # with levanter.current_tracker(self.tracker):
        while state.step < self.config.num_train_steps:
            with capture_time() as loading_time:
                example = next(iter_data)

            levanter.tracker.log_metrics({"throughput/loading_time": loading_time()}, step=state.step)

            info = self.train_step(state, example)
            state = info.state

            if run_hooks:
                with capture_time() as hook_time:
                    self.run_hooks(info)

                levanter.tracker.log_metrics({"throughput/hook_time": hook_time()}, step=state.step)

            yield info

    def train(self, state: TrainerState[M], train_loader: Iterable[X], run_hooks: bool = True) -> StepInfo[M]:
        """
        Performs training until the number of steps is reached.
        """
        for info in self.training_steps(state, train_loader, run_hooks=run_hooks):
            pass

        if run_hooks:
            # force hooks to run at the end
            self.run_hooks(info, force=True)

        return info

    def add_default_hooks(self, eval_dataset: Optional[Iterable[X]] = None):
        from levanter import callbacks

        self.add_hook(callbacks.pbar_logger(total=self.config.num_train_steps), every=1)
        self.add_hook(callbacks.log_step_info, every=1)
        if eval_dataset is not None:
            self.add_eval_hook(eval_dataset)
        # engine.add_hook(callbacks.log_memory_usage(), every=1)
        checkpointer = self.config.checkpointer.create(self.run_id, self.is_trainable_param)
        self.add_hook(checkpointer.on_step, every=1)  # checkpointer manages its own frequency

    def add_eval_hook(self, eval_dataset, name: Optional[str] = None):
        from levanter import callbacks

        eval_loader = self.replicated_loader(eval_dataset, self.EvalBatch)

        if eval_loader and (self.config.max_eval_batches is None or self.config.max_eval_batches > 0):

            @eqx.filter_jit
            def eval_loss(model, *batch, **batch_kwargs):
                model = inference_mode(model, True)
                return self.loss_fn(model, *batch, **batch_kwargs, key=None)

            self.add_hook(
                callbacks.compute_validation_loss(
                    eval_loss, eval_loader, max_batches=self.config.max_eval_batches, name=name
                ),
                every=self.config.steps_per_eval,
            )

    def replicated_loader(self, dataset: Dataset[X], batch_axis: Axis) -> ReplicatedBatchLoader[X]:
        """Creates a replicated batch loader for the given dataset. Generally you should use this
        if you either be able to make a single pass over the dataset.

        Args:
            dataset (Dataset): the dataset to load
            batch_axis (Axis): the batch axis

        Returns:
            ReplicatedBatchLoader: the batch loader
        """
        return ReplicatedBatchLoader(dataset, self.device_mesh, batch_axis, self.compute_axis_mapping)

    def sharded_loader(self, dataset: ShardableDataset[X], batch_axis: Axis) -> ShardedBatchLoader[X]:
        """Creates a sharded batch loader for the given dataset. Generally you should use this
        for training and you don't care about epoch boundaries.

        Args:
            dataset (Dataset): the dataset to load
            batch_axis (Axis): the batch axis

        Returns:
            ShardedBatchLoader: the batch loader
        """
        return ShardedBatchLoader(dataset, self.device_mesh, batch_axis, self.compute_axis_mapping)

    @cached_property
    def _train_step_fn(self):
        @named_jit(
            axis_resources=self.parameter_axis_mapping,
            out_axis_resources=self.parameter_axis_mapping,
            donate_args=(True, True),
        )
        def train_step(model, opt_state, *batch, **batch_kwargs):
            model = inference_mode(model, False)

            # we do this so that we only take the gradients of the trainable parameters
            trainable_model, rest_model = self.partition_trainable_params(model)

            def split_loss_fn(trainable_model, *batch, **batch_kwargs):
                model = eqx.combine(trainable_model, rest_model)
                return self.loss_fn(model, *batch, **batch_kwargs)

            loss, grads = accumulate_gradients_sharded(
                split_loss_fn, self.TrainBatch, self.config.per_device_parallelism, self.parameter_axis_mapping
            )(trainable_model, *batch, **batch_kwargs)

            updates, opt_state = self.optimizer.update(grads, opt_state, params=trainable_model)
            model = eqx.apply_updates(model, updates)

            return loss, model, opt_state

        return train_step

    def _init_model_and_opt_state(self, model_init):
        model = model_init()
        # only force trainable params to param precision. Other params are cast to compute precision
        trainable, non_trainable = self.partition_trainable_params(model)
        trainable = self.mp.cast_to_param(trainable)
        non_trainable = self.mp.cast_to_compute(non_trainable)
        model = eqx.combine(trainable, non_trainable)
        opt_state = self.optimizer.init(trainable)
        return model, opt_state

    def _init_non_trainable_params(self, model_init):
        model = model_init()
        # only force trainable params to param precision. Other params are cast to compute precision
        trainable, non_trainable = self.partition_trainable_params(model)
        non_trainable = self.mp.cast_to_compute(non_trainable)
        return non_trainable

    def trainable_params_only(self, model: M) -> M:
        """
        Filters out non-trainable parameters from the model. This is used internally to
        for the optimizer state and to compute gradients, but you can also use it to filter out
        params for logging or something.
        """
        return self.partition_trainable_params(model)[0]

    def partition_trainable_params(self, model):
        """
        Partitions the model into trainable and non-trainable parameters. This is used internally
        for the gradient calculation and checkpointing, but you can also use it to filter out params for logging
        or something.

        Returns:
            trainable, non-trainable
        """

        def trainable_and_diffable(pred):
            if callable(pred):
                return lambda x: pred(x) and is_inexact_arrayish(x)
            elif pred is True:
                return is_inexact_arrayish
            else:
                return pred

        combined_mask = jax.tree_util.tree_map(trainable_and_diffable, self.is_trainable_param)
        return eqx.partition(model, combined_mask)

    def maybe_load_checkpoint(
        self, model: M, training_state: S, *, axis_mapping=None, mesh=None
    ) -> Optional[Tuple[M, S, int]]:
        """Loads a checkpoint if one exists and we're supposed to load it,
        otherwise returns the model and training state as is"""
        if self.config.load_checkpoint is not False:
            # TODO: don't remake the checkpointer every time
            checkpointer = self.config.checkpointer.create(self.run_id)
            load_checkpoint_path = self.config.load_checkpoint_path

            if load_checkpoint_path is None:
                load_checkpoint_path = self.config.checkpointer.expanded_path(self.run_id)

            ckpt = checkpointer.load_checkpoint(
                model, training_state, load_checkpoint_path, axis_mapping=axis_mapping, mesh=mesh
            )

            if ckpt is None and self.config.load_checkpoint is True:
                raise ValueError(f"Could not load checkpoint from {load_checkpoint_path}")

            return ckpt
        else:
            return None


def _initialize_global_tracker(config, run_id):
    if isinstance(config, Sequence):
        tracker = levanter.tracker.CompositeTracker([c.init(run_id) for c in config])
    else:
        tracker = config.init(run_id)

    levanter.tracker.set_global_tracker(tracker)


@dataclass
class TrainerConfig:
    seed: int = 0  # random seed
    mp: jmp.Policy = jmp.get_policy("f32")  # mixed precision policy

    wandb: Optional[tracker.wandb.WandbConfig] = None
    log_dir: Path = Path("logs/")
    run_base_dir: Path = Path("runs/")
    id: Optional[str] = None  # run id. if None, will be set to a random string

    tracker: TrackerConfig | Tuple[TrackerConfig, ...] = field(default_factory=tracker.wandb.WandbConfig)

    # config related to partitioning

    batch_axis: Optional[str] = "batch"  # Batch axis for data parallel.
    fsdp_axis: Optional[Union[str, List[str]]] = "embed"  # Axis/Axes to use for FSDP
    tensor_parallel_axes: Optional[List[str]] = None  # Axes, if any, to use for tensor parallelism

    # TODO: in theory we can support tuples of physical axis names, but I don't think anyone actually uses that.
    axis_resources: Mapping[str, str] = field(default_factory=dict)
    """mapping from logical axis to physical axis. batch_axis, fsdp_axis, and tensor_parallel_axes are preferred"""
    parameter_axis_resources: Mapping[str, str] = field(default_factory=dict)  # overrides axis_mapping for parameter
    """logical->physical mapping for parameter/optimizer sharding. fsdp_axis and tensor_parallel_axes are preferred"""
    model_axis_size: int = 1  # how many devices to shard each model over. Data axis is the other axis

    # Config related to batch sizes
    train_batch_size: int = 512
    per_device_parallelism: int = -1
    """how many examples to process in parallel on each device. -1 (default) means train_batch_size/num_devices"""

    per_device_eval_parallelism: int = -1
    """how many examples to process in parallel on each device. -1 (default) means same as per_device_parallelism"""

    # Config related to duration
    num_train_steps: int = 400_000  # number of training steps
    steps_per_eval: int = 1_000  # how often to evaluate
    max_eval_batches: Optional[int] = None  # max number of batches to evaluate on. None means all batches

    checkpointer: CheckpointerConfig = field(default_factory=CheckpointerConfig)
    load_checkpoint: Optional[bool] = None
    """if None (default), we'll load a checkpoint if it exists. If true, we must load a checkpoint"""
    load_checkpoint_path: Optional[str] = None
    """can be a parent (to find latest) or a specific checkpoint. if None, will set to checkpointer.base_path."""

    jax_config: Dict[str, JsonAtom] = field(
        default_factory=lambda: copy.deepcopy(DEFAULT_JAX_CONFIG)
    )  # config to pass to jax.config.update

    distributed: DistributedConfig = DistributedConfig()
    ray: RayConfig = field(default_factory=RayConfig)

    # whether or not to require an accelerator (e.g. TPU or GPU).
    # default depends on the platform: on macos False, else True
    require_accelerator: Optional[bool] = None

    # whether or not to shutdown the tpu at exit. If a float, shutdown after that many seconds. True = 5 minutes
    shutdown_at_exit: Union[bool, float] = False

    @property
    def TrainBatch(self):
        return Axis("batch", self.train_batch_size)

    @property
    def EvalBatch(self):
        return Axis("batch", self.eval_batch_size)

<<<<<<< HEAD
    def __post_init__(self):
        if self.wandb is not None:
            warnings.warn("wandb is deprecated. use tracker with type wandb instead", DeprecationWarning)
            self.tracker = self.wandb

    def initialize(self):
        """Initializes jax, logging, setting the run name/id in the process"""
=======
    def initialize(self, all_config):
        """Initializes jax, wandb, logging, setting the run name/id in the process"""
        # Can't do full logging setup until we've initialized jax b/c we use jax for rank id
        pylogging.basicConfig(level=pylogging.INFO)
        self.distributed.initialize()
        self._maybe_set_id()
        self.ray.initialize()
>>>>>>> aa79f40d
        self._initialize_jax_config()
        # Can't do full logging setup until we've initialized jax b/c we use jax for rank id
        pylogging.basicConfig(level=pylogging.INFO)
        self.distributed.initialize()
        self._validate_and_set_defaults()

        id = self._maybe_set_id()
        levanter.logging.init_logging(self.log_dir, f"{id}.log")
        _initialize_global_tracker(self.tracker, id)

        self.ray.initialize()

        if self.require_accelerator is None:
            self.require_accelerator = not sys.platform.startswith("darwin")

        if self.require_accelerator:
            if jax.default_backend() == "cpu":
                raise RuntimeError("No accelerator found. Please run on a TPU or GPU.")

        if self.shutdown_at_exit is not False:
            if isinstance(self.shutdown_at_exit, bool):
                self.shutdown_at_exit = 5.0 * 60
            logger.info(f"At end of run, shutting down TPU VM in {self.shutdown_at_exit} seconds")
            atexit.register(cloud_utils.shutdown_tpu_vm, self.shutdown_at_exit)

    @cached_property
    def device_mesh(self) -> Mesh:
        devices = jax.devices()
        devices = np.array(devices).reshape(self.data_axis_size, self.model_axis_size)
        return Mesh(devices, (ResourceAxis.DATA, ResourceAxis.MODEL))

    @property
    def eval_batch_size(self):
        return self.per_device_eval_parallelism * self.data_axis_size

    @property
    def data_axis_size(self):
        """size of the data parallel/batch parallel axis."""
        assert jax.device_count() % self.model_axis_size == 0
        return jax.device_count() // self.model_axis_size

    @cached_property
    def compute_axis_mapping(self) -> ResourceMapping:
        """Mapping from logical axis to physical axis for compute."""
        axes_to_return = dict(self.axis_resources)

        tp_axes = self.tensor_parallel_axes or []
        if tp_axes and len(axes_to_return) > 0:
            logger.warning(f"tensor parallelism axes {tp_axes} will override axis_resources {axes_to_return}")
        for axis in tp_axes:
            axes_to_return[axis] = ResourceAxis.MODEL

        if self.batch_axis is not None:
            axes_to_return[self.batch_axis] = ResourceAxis.DATA

        return axes_to_return

    @cached_property
    def parameter_axis_mapping(self) -> ResourceMapping:
        mapping = dict(self.compute_axis_mapping)

        for axis, resource in self.parameter_axis_resources.items():
            mapping[axis] = resource

        if isinstance(self.fsdp_axis, str):
            mapping[self.fsdp_axis] = ResourceAxis.DATA
        elif isinstance(self.fsdp_axis, list):
            for axis in self.fsdp_axis:
                mapping[axis] = ResourceAxis.DATA

        return mapping

    def _initialize_jax_config(self):
        for key, value in self.jax_config.items():
            jax.config.update(key, value)

    def _maybe_set_id(self):
        # always do this so we don't get weird hangs if the id isn't set right
        # for random ids, we want to ensure that all hosts have the same id
        # NB: do NOT use the run seed here. we want the run id to be independent of the seed
        seed = np.random.randint(0, 2**31 - 1)
        seed = multihost_utils.broadcast_one_to_all(jax.numpy.array(seed, dtype=np.int32)).item()

        # RUN ID comes from a few places: the config, the environment, or wandb, or a random string
        if self.id is None:
            # TODO: this doesn't work with wandb sweeps. need to reconcile when we merge
            if "RUN_ID" in os.environ:
                self.id = os.environ["RUN_ID"]
            elif self.wandb is not None and self.wandb.id is not None:
                self.id = self.wandb.id
            else:
                # wandb run ids are 8 characters [a-z0-9], which we'll emulate here
                # we also want to ensure that all hosts have the same run id
                # we do this by syncing a random seed across all hosts and then using that to generate the run id
                gen = np.random.default_rng(seed)
                self.id = "".join(gen.choice(list("abcdefghijklmnopqrstuvwxyz0123456789"), 8))

            logger.info(f"Setting run id to {self.id}")

        return self.id

    # we can't do this in post_init because we don't want to call jax.device_count before calling distributed.initialize
    def _validate_and_set_defaults(self):
        if jax.device_count() % self.model_axis_size != 0:
            raise ValueError(
                f"num_devices ({jax.device_count()}) is not divisible by model_axis_size ({self.model_axis_size})"
            )

        if (
            jax.local_device_count() % self.model_axis_size != 0
            and self.model_axis_size % jax.local_device_count() != 0
        ):
            raise ValueError("either model_axis_size or local_device_count must be divisible by the other")

        if self.per_device_parallelism == -1:
            self.per_device_parallelism = self.train_batch_size // jax.device_count()

        # validate size of per_device_parallelism
        if self.train_batch_size % (self.per_device_parallelism * self.data_axis_size) != 0:
            raise ValueError(
                f"train_batch_size ({self.train_batch_size}) must be divisible by per_device_parallelism *"
                f" data_axis_size ({self.per_device_parallelism}, {self.data_axis_size})"
            )

        if self.per_device_eval_parallelism == -1:
            self.per_device_eval_parallelism = self.per_device_parallelism


class AllConfig(Protocol):
    trainer: TrainerConfig


def initialize(config: TrainerConfig | AllConfig):
    """Initializes jax, logging, setting the run name/id in the process. Also initializes tracking and saves config
    as hyperparameters and an artifact"""
    if isinstance(config, TrainerConfig):
        trainer_config = config
    else:
        trainer_config = config.trainer

    trainer_config.initialize()
    levanter.tracker.log_configuration(config)


@dataclass
class OptimizerConfig:
    # Config related to optimizer (always adam for now)
    learning_rate: float = 6e-4
    weight_decay: float = 0.0
    beta1: float = 0.9
    beta2: float = 0.999
    epsilon: float = 1e-8
    max_grad_norm: Optional[float] = 1.0

    min_lr_ratio: float = 0.1
    warmup_ratio: Optional[float] = None  # Deprecated. fraction of training steps to use as warmup
    warmup: float = 0.01
    """fraction of training steps to use as warmup, or steps to use. 0.0 means no warmup"""
    cooldown: float = 0.0
    """fraction of training steps to use as cooldown, or steps to use. 0.0 means no cooldown"""
    lr_schedule: str = "cosine"  # constant, cosine, linear

    def build(self, num_train_steps: int) -> GradientTransformation:
        """Creates the optimizer"""
        # indirection makes it work with optax.inject_hyperparams so we can log the learning rate
        def _optimizer(learning_rate):
            components = []

            if self.max_grad_norm:
                components.append(optax.clip_by_global_norm(self.max_grad_norm))

            components.append(optax.scale_by_adam(self.beta1, self.beta2, self.epsilon))

            if self.weight_decay > 0:
                # TODO: add weight decay masking??
                components.append(optax.add_decayed_weights(self.weight_decay))

            # - learning rate for descent
            components.append(optax.scale(-learning_rate))

            optimizer = optax.chain(*components)

            return optimizer

        return optax.inject_hyperparams(_optimizer)(learning_rate=self.lr_scheduler(num_train_steps))

    def lr_scheduler(self, num_train_steps):
        warmup_steps = self._convert_warmup(num_train_steps)
        cooldown_steps = _convert_ratio_or_steps(self.cooldown, num_train_steps)
        lr_decay_steps = num_train_steps - warmup_steps - cooldown_steps
        min_lr = self.learning_rate * self.min_lr_ratio

        match self.lr_schedule:
            case "constant":
                schedule = optax.constant_schedule(self.learning_rate)
            case "cosine":
                schedule = optax.cosine_decay_schedule(self.learning_rate, lr_decay_steps, self.min_lr_ratio)
            case "linear":
                schedule = optax.linear_schedule(self.learning_rate, min_lr, lr_decay_steps - warmup_steps)
            case "inv_sqrt":
                schedule = _inv_sqrt_decay_schedule(self.learning_rate, min_lr, warmup_steps, 10000)
            case _:
                raise ValueError(f"Unknown lr_schedule: {self.lr_schedule}")

        schedules = []
        boundaries = []

        if warmup_steps != 0:
            warmup = optax.linear_schedule(0.0, self.learning_rate, warmup_steps)
            schedules.append(warmup)
            boundaries.append(warmup_steps)

        schedules.append(schedule)

        if cooldown_steps != 0:
            final_main_lr = schedule(lr_decay_steps)
            cooldown = optax.linear_schedule(final_main_lr, min_lr, cooldown_steps)
            schedules.append(cooldown)
            boundaries.append(num_train_steps - cooldown_steps)

        if len(schedules) > 1:
            schedule = optax.join_schedules(schedules, boundaries)

        return schedule

    def _convert_warmup(self, num_train_steps: int):
        if self.warmup_ratio is not None:
            warnings.warn("warmup_ratio is deprecated. Use warmup instead")
            return int(self.warmup_ratio * num_train_steps)
        else:
            return _convert_ratio_or_steps(self.warmup, num_train_steps)


def _inv_sqrt_decay_schedule(lr: float, min_lr: float, warmup_steps: int, timescale: float = 10000):
    def schedule(count):
        decay = jnp.minimum(1.0, 1.0 / jnp.sqrt(jnp.maximum(count + warmup_steps, 1) / timescale))
        return jnp.maximum(lr * decay, min_lr)

    return schedule


def _params_only(t):
    return eqx.filter(t, is_inexact_arrayish)


def _convert_ratio_or_steps(ratio_or_steps: float, num_train_steps: int):
    if ratio_or_steps < 1.0:
        return int(ratio_or_steps * num_train_steps)
    else:
        return int(ratio_or_steps)<|MERGE_RESOLUTION|>--- conflicted
+++ resolved
@@ -583,7 +583,6 @@
     def EvalBatch(self):
         return Axis("batch", self.eval_batch_size)
 
-<<<<<<< HEAD
     def __post_init__(self):
         if self.wandb is not None:
             warnings.warn("wandb is deprecated. use tracker with type wandb instead", DeprecationWarning)
@@ -591,15 +590,6 @@
 
     def initialize(self):
         """Initializes jax, logging, setting the run name/id in the process"""
-=======
-    def initialize(self, all_config):
-        """Initializes jax, wandb, logging, setting the run name/id in the process"""
-        # Can't do full logging setup until we've initialized jax b/c we use jax for rank id
-        pylogging.basicConfig(level=pylogging.INFO)
-        self.distributed.initialize()
-        self._maybe_set_id()
-        self.ray.initialize()
->>>>>>> aa79f40d
         self._initialize_jax_config()
         # Can't do full logging setup until we've initialized jax b/c we use jax for rank id
         pylogging.basicConfig(level=pylogging.INFO)
