import atexit
import copy
import dataclasses
import functools
import logging as pylogging
import os
import sys
import typing
import warnings
from dataclasses import dataclass
from functools import cached_property
from pathlib import Path
from typing import (
    Any,
    Callable,
    Dict,
    Generic,
    Iterable,
    List,
    Mapping,
    Optional,
    Protocol,
    Sequence,
    Tuple,
    TypeVar,
    Union,
)

import equinox as eqx
import jax
import jax.numpy as jnp
import jmp
import numpy as np
import optax
from draccus import field
from jax.experimental import multihost_utils
from jax.sharding import Mesh
from jaxtyping import PRNGKeyArray, PyTree
from optax import GradientTransformation, OptState

import haliax as hax
from haliax import Axis
from haliax.partitioning import ResourceAxis, ResourceMapping, named_jit
from haliax.types import Scalar

import levanter.logging
import levanter.tracker
import levanter.tracker.wandb
from levanter import tracker
<<<<<<< HEAD
from levanter.checkpoint import CheckpointerConfig, load_from_checkpoint_or_initialize
=======
from levanter.checkpoint import CheckpointerConfig
>>>>>>> 9d916bd9
from levanter.config import JsonAtom
from levanter.data import Dataset, ReplicatedBatchLoader, ShardableDataset, ShardedBatchLoader
from levanter.distributed import DistributedConfig, RayConfig
from levanter.grad_accum import accumulate_gradients_sharded
from levanter.logging import capture_time
from levanter.tracker import TrackerConfig
from levanter.types import FilterSpec
from levanter.utils import cloud_utils
from levanter.utils.jax_utils import is_inexact_arrayish
from levanter.utils.tree_utils import inference_mode


logger = pylogging.getLogger(__name__)

X = TypeVar("X")  # Input
M = TypeVar("M", bound=PyTree)

DEFAULT_JAX_CONFIG = {
    "jax_threefry_partitionable": True,
    "jax_softmax_custom_jvp": True,
}


class TrainerState(eqx.Module, Generic[M]):
    step: int
    model: M
    opt_state: OptState
    training_key: PRNGKeyArray
    is_trainable: PyTree[FilterSpec] = eqx.field(static=True)


S = TypeVar("S", bound=TrainerState)


# A note on the semantics of "step" vs "next_step":
# The "step" of a TrainerState is the state after `step` steps have been taken.
# A "StepInfo"'s step is the step that was just completed. If you want the next step, use `next_step`.
@dataclass
class StepInfo(Generic[M]):
    state: TrainerState[M]
    loss: float
    step_duration: float

    model = property(lambda self: self.state.model)
    opt_state = property(lambda self: self.state.opt_state)

    step = property(lambda self: self.state.step - 1)
    """
    The step that was just completed. If you want the next step, use `next_step`.
    """
    next_step = property(lambda self: self.state.step)


@dataclass
class _Hook:
    fn: Callable[[StepInfo], None]
    every: int


class TrainerHooks:
    hooks: List[_Hook]

    def __init__(self):
        self.hooks = []

    def run_hooks(self, info: StepInfo, force: bool = False):
        for hook in self.hooks:
            if force or info.step % hook.every == 0:
                hook.fn(info)

    def add_hook(self, fn: Optional[Callable[[StepInfo], Any]] = None, *, every: int = 1):
        def decorator(fn: Callable[[StepInfo], None]):
            self.hooks.append(_Hook(fn, every))

        if fn is None:
            return decorator
        else:
            return decorator(fn)


# A note on extending Trainer:
# First, consider whether you can do what you want with hooks. Hooks can cover a lot of use cases.
# Sometimes, however, you need to do something more complicated. In that case, you can extend Trainer.
# In order to do that, you need to:
# * Extend TrainerState to add your additional state
# * Override `_train_step` to add your additional logic
# * Override `initial_state` or `_initialize_state_from_scratch` to initialize your additional state. (The latter is
# simpler and means you don't need to handle the checkpointing logic yourself.)
# * You might also need to override `training_steps` if you want to make the type checker happy.


class Trainer:
    config: "TrainerConfig"
    optimizer: GradientTransformation
    hooks: TrainerHooks
    tracker: levanter.tracker.Tracker
    _raw_loss_function: Callable
    _cmanagers: List[typing.ContextManager] = []

    def __init__(
        self,
        config: "TrainerConfig",
        optimizer: GradientTransformation,
        loss_fn: Callable,
        *,
        add_default_hooks: bool = True,
    ):
        """

        Args:
            config:  the trainer config
            optimizer: the optimizer, e.g. `optax.adam(1e-3)` or produced by [levanter.trainer.OptimizerConfig][]
            loss_fn (Callable): the loss function. This should be a function that takes a model and some inputs and returns a
                scalar loss. It should be jit-able and should not have any side effects.
        """
        self.hooks = TrainerHooks()
        self.config = config
        self._raw_loss_function = loss_fn
        self.optimizer = optimizer
<<<<<<< HEAD
        if isinstance(config.tracker, Sequence):
            self.tracker = levanter.tracker.CompositeTracker([c.init(self.run_id) for c in config.tracker])
        else:
            self.tracker = config.tracker.init(self.run_id)
=======
        self.is_trainable_param = is_trainable

>>>>>>> 9d916bd9
        self._cmanagers = []

        if add_default_hooks:
            self._add_default_hooks()

    @cached_property
    def loss_fn(self):
        """
        Wrapped loss function that casts the model to compute precision and sets the context axis mapping to compute
        """

        @named_jit(in_axis_resources=self.parameter_axis_mapping, axis_resources=self.compute_axis_mapping)
        @functools.wraps(self._raw_loss_function)
        def fn(model, *batch, **batch_kwargs):
            with hax.axis_mapping(self.compute_axis_mapping):
                model = self.mp.cast_to_compute(model)
                return self._raw_loss_function(model, *batch, **batch_kwargs)

        return fn

    @property
    def run_id(self) -> str:
        """Returns the run id"""
        assert self.config.id is not None
        return self.config.id

    @property
    def mp(self) -> jmp.Policy:
        """Returns the mixed precision policy"""
        return self.config.mp

    @typing.overload
    def add_hook(self, fn: Callable[[StepInfo], Any], *, every: int = 1):
        ...

    @typing.overload
    def add_hook(self, *, every: int = 1):
        ...

    def add_hook(self, fn: Optional[Callable[[StepInfo], Any]] = None, *, every: int = 1):
        return self.hooks.add_hook(fn, every=every)

    def run_hooks(self, info: StepInfo, force: bool = False):
        self.hooks.run_hooks(info, force=force)

    @property
    def parameter_axis_mapping(self) -> ResourceMapping:
        return self.config.parameter_axis_mapping

    @property
    def compute_axis_mapping(self) -> ResourceMapping:
        return self.config.compute_axis_mapping

    @property
    def device_mesh(self) -> Mesh:
        return self.config.device_mesh

    @property
    def TrainBatch(self):
        return self.config.TrainBatch

    @property
    def EvalBatch(self):
        return self.config.EvalBatch

    def __enter__(self):
<<<<<<< HEAD
        this_managers = [
            levanter.current_tracker(self.tracker),
=======
        if len(self._cmanagers) > 0:
            raise RuntimeError("Trainer is already entered")

        self._cmanagers = [
            # levanter.current_tracker(self.tracker),
>>>>>>> 9d916bd9
            self.device_mesh,
            hax.axis_mapping(self.parameter_axis_mapping),
        ]
        self._cmanagers.append(this_managers)

        for cmanager in this_managers:
            cmanager.__enter__()

        return self

    def __exit__(self, *args):
        assert len(self._cmanagers) > 0, "Trainer.__exit__ called without corresponding Trainer.__enter__"
        cur_managers = self._cmanagers.pop()
        problems = []
        for cmanager in reversed(cur_managers):
            try:
                cmanager.__exit__(*args)
            except Exception as e:
                problems.append(e)

        if len(problems) > 0:
            raise RuntimeError("Exception(s) occurred while exiting trainer", problems) from problems[0]

    def initial_state(
        self,
        training_key: PRNGKeyArray,
        model: Optional[M] = None,
        model_init: Optional[Callable[[], M]] = None,
        *,
        is_trainable: PyTree[FilterSpec] = True,
    ) -> TrainerState[M]:
        """
        Initializes the model, optimizer state, and random key. Also handles loading a checkpoint if needed.

        Args
            is_trainable: optional filter spec for the trainable parameters. This is used to filter out non-trainable
                parameters for the optimizer state and for computing gradients. Non-trainable parameters are also
                not checkpointed. If you don't specify this, all parameters are assumed to be trainable.

        Returns:
            TrainerState: the initial state,
        """
        if model is not None and model_init is not None:
            raise ValueError("only one of model and model_init should be specified")
        elif model is None and model_init is None:
            raise ValueError("one of model and model_init must be specified")
<<<<<<< HEAD

        if model is not None:
            # we can't just use `lambda: model` because JAX jit can't see captures, but it can see jax partials
            model_init = jax.tree_util.Partial(lambda m: m, model)

        with self:
            load_checkpoint_path = self.config.load_checkpoint_path

            if load_checkpoint_path is None:
                load_checkpoint_path = self.config.checkpointer.expanded_path(self.run_id)

            # if we're loading a checkpoint, we need to know which parameters are trainable
            is_checkpointed = TrainerState(True, is_trainable, True, True, is_trainable)  # type: ignore

            assert model_init is not None

            state = load_from_checkpoint_or_initialize(
                self._initialize_state_from_scratch,
                load_checkpoint_path,
                axis_mapping=self.parameter_axis_mapping,
                mesh=self.device_mesh,
                force_load_checkpoint=self.config.load_checkpoint,
                is_checkpointed=is_checkpointed,
            )(
                model_init,
                training_key,
                is_trainable,
            )

            return state
=======

        if model is not None:
            # we can't just use `lambda: model` because JAX jit can't see captures, but it can see partials
            # We can't use plain partials because they aren't pytrees
            model_init = jax.tree_util.Partial(lambda m: m, model)

        model_shape, opt_state_shape = eqx.filter_eval_shape(self._init_model_and_opt_state, model_init)

        # we only checkpoint the trainable parameters, so we need to filter out the non-trainable ones
        trainable_model_shape = self.trainable_params_only(model_shape)

        ckpt = self.maybe_load_checkpoint(
            trainable_model_shape,
            (opt_state_shape, training_key),
            axis_mapping=self.parameter_axis_mapping,
            mesh=self.device_mesh,
        )

        if ckpt is not None:
            trainable_model, (opt_state, training_key), completed_step = ckpt
            if model is not None:
                model = eqx.combine(trainable_model, model)
            elif any(isinstance(leaf, ShapeDtypeStruct) for leaf in jax.tree_leaves(trainable_model)):
                # if we're resuming, we need to re-initialize the non-trainable parameters to their original values
                non_trainable = named_jit(self._init_non_trainable_params, self.parameter_axis_mapping)(model_init)
                model = eqx.combine(trainable_model, non_trainable)
            else:
                model = trainable_model
            step = completed_step + 1
        else:
            model, opt_state = named_jit(self._init_model_and_opt_state, self.parameter_axis_mapping)(model_init)
            step = 0

        return TrainerState(step, model, opt_state, training_key)
>>>>>>> 9d916bd9

    def train_step(self, state: TrainerState[M], *batch: X, **batch_kwargs) -> StepInfo[M]:
        """
        Performs a single training step.
        """
<<<<<<< HEAD
        with capture_time() as step_time, levanter.current_tracker(self.tracker):
            loss, new_state = self._train_step_fn(state, *batch, **batch_kwargs)
=======
        with capture_time() as step_time:
            key, new_key = jax.random.split(state.training_key)
            loss, new_model, new_optstate = self._train_step_fn(
                state.model, state.opt_state, *batch, **batch_kwargs, key=key
            )
>>>>>>> 9d916bd9
            # force the loss so timing numbers are accurate. laziness isn't going to help here (i think?)
            loss = loss.item()  # type: ignore

        return StepInfo(new_state, loss, step_time())

    def training_steps(
        self, state: TrainerState[M], train_loader, run_hooks: bool = True
    ) -> typing.Iterator[StepInfo[M]]:
        """
        Generator that yields training steps and runs hooks.
        """
        iter_data = iter(train_loader)
        # with levanter.current_tracker(self.tracker):
        while state.step < self.config.num_train_steps:
            with capture_time() as loading_time:
                example = next(iter_data)

            levanter.tracker.log_metrics({"throughput/loading_time": loading_time()}, step=state.step)

            info = self.train_step(state, example)
            state = info.state

            if run_hooks:
                with capture_time() as hook_time:
                    self.run_hooks(info)

                levanter.tracker.log_metrics({"throughput/hook_time": hook_time()}, step=state.step)

            yield info

    def train(self, state: TrainerState[M], train_loader: Iterable[X], run_hooks: bool = True) -> StepInfo[M]:
        """
        Performs training until the number of steps is reached.
        """
        for info in self.training_steps(state, train_loader, run_hooks=run_hooks):
            pass

        if run_hooks:
            # force hooks to run at the end
            self.run_hooks(info, force=True)

        return info

    def _add_default_hooks(self, eval_dataset: Optional[Iterable[X]] = None):
        from levanter import callbacks

        self.add_hook(callbacks.pbar_logger(total=self.config.num_train_steps), every=1)
        self.add_hook(callbacks.log_step_info, every=1)
        if eval_dataset is not None:
            self.add_eval_hook(eval_dataset)
        # engine.add_hook(callbacks.log_memory_usage(), every=1)
        checkpointer = self.config.checkpointer.create(self.run_id)
        self.add_hook(checkpointer.on_step, every=1)  # checkpointer manages its own frequency

    def add_eval_hook(self, eval_dataset, name: Optional[str] = None):
        from levanter import callbacks

        eval_loader = self.replicated_loader(eval_dataset, self.EvalBatch)

        if eval_loader and (self.config.max_eval_batches is None or self.config.max_eval_batches > 0):

            @eqx.filter_jit
            def eval_loss(model, *batch, **batch_kwargs):
                model = inference_mode(model, True)
                return self.loss_fn(model, *batch, **batch_kwargs, key=None)

            self.add_hook(
                callbacks.compute_validation_loss(
                    eval_loss, eval_loader, max_batches=self.config.max_eval_batches, name=name
                ),
                every=self.config.steps_per_eval,
            )

    def replicated_loader(self, dataset: Dataset[X], batch_axis: Axis) -> ReplicatedBatchLoader[X]:
        """Creates a replicated batch loader for the given dataset. Generally you should use this
        if you either be able to make a single pass over the dataset.

        Args:
            dataset (Dataset): the dataset to load
            batch_axis (Axis): the batch axis

        Returns:
            ReplicatedBatchLoader: the batch loader
        """
        return ReplicatedBatchLoader(dataset, self.device_mesh, batch_axis, self.compute_axis_mapping)

    def sharded_loader(self, dataset: ShardableDataset[X], batch_axis: Axis) -> ShardedBatchLoader[X]:
        """Creates a sharded batch loader for the given dataset. Generally you should use this
        for training and you don't care about epoch boundaries.

        Args:
            dataset (Dataset): the dataset to load
            batch_axis (Axis): the batch axis

        Returns:
            ShardedBatchLoader: the batch loader
        """
        return ShardedBatchLoader(dataset, self.device_mesh, batch_axis, self.compute_axis_mapping)

    @cached_property
    def _train_step_fn(self):
        return named_jit(
            axis_resources=self.parameter_axis_mapping,
            out_axis_resources=self.parameter_axis_mapping,
            donate_args=(True,),
        )(self._train_step)

    def _train_step(self, state: TrainerState, *batch, **batch_kwargs) -> tuple[Scalar, TrainerState]:
        key, new_key = jax.random.split(state.training_key)
        opt_state = state.opt_state
        model = inference_mode(state.model, False)

        # we do this so that we only take the gradients of the trainable parameters
        trainable_model, rest_model = _partition_trainable_params(model, state.is_trainable)

        def split_loss_fn(trainable_model, rest_model, *batch, **batch_kwargs):
            model = eqx.combine(trainable_model, rest_model)
            return self.loss_fn(model, *batch, **batch_kwargs, key=key)

        loss, grads = accumulate_gradients_sharded(
            split_loss_fn, self.TrainBatch, self.config.per_device_parallelism, self.parameter_axis_mapping
        )(trainable_model, rest_model, *batch, **batch_kwargs)

        updates, opt_state = self.optimizer.update(grads, opt_state, params=trainable_model)
        model = eqx.apply_updates(model, updates)

        new_state = dataclasses.replace(
            state, step=state.step + 1, model=model, opt_state=opt_state, training_key=new_key
        )

        return loss, new_state

    def _initialize_state_from_scratch(self, model_init: Callable[[], M], training_key, is_trainable):
        model = model_init()

        # only force trainable params to param precision. Other params are cast to compute precision
        trainable, non_trainable = _partition_trainable_params(model, is_trainable)
        trainable = self.mp.cast_to_param(trainable)
        non_trainable = self.mp.cast_to_compute(non_trainable)
        model = eqx.combine(trainable, non_trainable)

        opt_state = self.optimizer.init(trainable)

        return TrainerState(0, model, opt_state, training_key, is_trainable)

    def _init_non_trainable_params(self, model_init):
        model = model_init()
        # only force trainable params to param precision. Other params are cast to compute precision
        trainable, non_trainable = self.partition_trainable_params(model)
        non_trainable = self.mp.cast_to_compute(non_trainable)
        return non_trainable


def _initialize_global_tracker(config, run_id):
    if isinstance(config, Sequence):
        tracker = levanter.tracker.CompositeTracker([c.init(run_id) for c in config])
    else:
        tracker = config.init(run_id)

    levanter.tracker.set_global_tracker(tracker)


@dataclass
class TrainerConfig:
    seed: int = 0  # random seed
    mp: jmp.Policy = jmp.get_policy("f32")  # mixed precision policy

    wandb: Optional[tracker.wandb.WandbConfig] = None
    log_dir: Path = Path("logs/")
    run_base_dir: Path = Path("runs/")
    id: Optional[str] = None  # run id. if None, will be set to a random string

    tracker: TrackerConfig | Tuple[TrackerConfig, ...] = field(default_factory=tracker.wandb.WandbConfig)

    # config related to partitioning

    batch_axis: Optional[str] = "batch"  # Batch axis for data parallel.
    fsdp_axis: Optional[Union[str, List[str]]] = "embed"  # Axis/Axes to use for FSDP
    tensor_parallel_axes: Optional[List[str]] = None  # Axes, if any, to use for tensor parallelism

    # TODO: in theory we can support tuples of physical axis names, but I don't think anyone actually uses that.
    axis_resources: Mapping[str, str] = field(default_factory=dict)
    """mapping from logical axis to physical axis. batch_axis, fsdp_axis, and tensor_parallel_axes are preferred"""
    parameter_axis_resources: Mapping[str, str] = field(default_factory=dict)  # overrides axis_mapping for parameter
    """logical->physical mapping for parameter/optimizer sharding. fsdp_axis and tensor_parallel_axes are preferred"""
    model_axis_size: int = 1  # how many devices to shard each model over. Data axis is the other axis

    # Config related to batch sizes
    train_batch_size: int = 512
    per_device_parallelism: int = -1
    """how many examples to process in parallel on each device. -1 (default) means train_batch_size/num_devices"""

    per_device_eval_parallelism: int = -1
    """how many examples to process in parallel on each device. -1 (default) means same as per_device_parallelism"""

    # Config related to duration
    num_train_steps: int = 400_000  # number of training steps
    steps_per_eval: int = 1_000  # how often to evaluate
    max_eval_batches: Optional[int] = None  # max number of batches to evaluate on. None means all batches

    checkpointer: CheckpointerConfig = field(default_factory=CheckpointerConfig)
    load_checkpoint: Optional[bool] = None
    """if None (default), we'll load a checkpoint if it exists. If true, we must load a checkpoint"""
    load_checkpoint_path: Optional[str] = None
    """can be a parent (to find latest) or a specific checkpoint. if None, will set to checkpointer.base_path."""

    jax_config: Dict[str, JsonAtom] = field(
        default_factory=lambda: copy.deepcopy(DEFAULT_JAX_CONFIG)
    )  # config to pass to jax.config.update

    distributed: DistributedConfig = DistributedConfig()
    ray: RayConfig = field(default_factory=RayConfig)

    # whether or not to require an accelerator (e.g. TPU or GPU).
    # default depends on the platform: on macos False, else True
    require_accelerator: Optional[bool] = None

    # whether or not to shutdown the tpu at exit. If a float, shutdown after that many seconds. True = 5 minutes
    shutdown_at_exit: Union[bool, float] = False

    @property
    def TrainBatch(self):
        return Axis("batch", self.train_batch_size)

    @property
    def EvalBatch(self):
        return Axis("batch", self.eval_batch_size)

    def __post_init__(self):
        if self.wandb is not None:
            warnings.warn("wandb is deprecated. use tracker with type wandb instead", DeprecationWarning)
            self.tracker = self.wandb

    def initialize(self):
        """Initializes jax, logging, setting the run name/id in the process"""
        self._initialize_jax_config()
        self.distributed.initialize()
        self._validate_and_set_defaults()

        id = self._maybe_set_id()
        levanter.logging.init_logging(self.log_dir, f"{id}.log")
        _initialize_global_tracker(self.tracker, id)

        self.ray.initialize()

        if self.require_accelerator is None:
            self.require_accelerator = not sys.platform.startswith("darwin")

        if self.require_accelerator:
            if jax.default_backend() == "cpu":
                raise RuntimeError("No accelerator found. Please run on a TPU or GPU.")

        if self.shutdown_at_exit is not False:
            if isinstance(self.shutdown_at_exit, bool):
                self.shutdown_at_exit = 5.0 * 60
            logger.info(f"At end of run, shutting down TPU VM in {self.shutdown_at_exit} seconds")
            atexit.register(cloud_utils.shutdown_tpu_vm, self.shutdown_at_exit)

    @cached_property
    def device_mesh(self) -> Mesh:
        devices = jax.devices()
        devices = np.array(devices).reshape(self.data_axis_size, self.model_axis_size)
        return Mesh(devices, (ResourceAxis.DATA, ResourceAxis.MODEL))

    @property
    def eval_batch_size(self):
        return self.per_device_eval_parallelism * self.data_axis_size

    @property
    def data_axis_size(self):
        """size of the data parallel/batch parallel axis."""
        assert jax.device_count() % self.model_axis_size == 0
        return jax.device_count() // self.model_axis_size

    @cached_property
    def compute_axis_mapping(self) -> ResourceMapping:
        """Mapping from logical axis to physical axis for compute."""
        axes_to_return = dict(self.axis_resources)

        tp_axes = self.tensor_parallel_axes or []
        if tp_axes and len(axes_to_return) > 0:
            logger.warning(f"tensor parallelism axes {tp_axes} will override axis_resources {axes_to_return}")
        for axis in tp_axes:
            axes_to_return[axis] = ResourceAxis.MODEL

        if self.batch_axis is not None:
            axes_to_return[self.batch_axis] = ResourceAxis.DATA

        return axes_to_return

    @cached_property
    def parameter_axis_mapping(self) -> ResourceMapping:
        mapping = dict(self.compute_axis_mapping)

        for axis, resource in self.parameter_axis_resources.items():
            mapping[axis] = resource

        if isinstance(self.fsdp_axis, str):
            mapping[self.fsdp_axis] = ResourceAxis.DATA
        elif isinstance(self.fsdp_axis, list):
            for axis in self.fsdp_axis:
                mapping[axis] = ResourceAxis.DATA

        return mapping

    def _initialize_jax_config(self):
        for key, value in self.jax_config.items():
            jax.config.update(key, value)

    def _maybe_set_id(self):
        # always do this so we don't get weird hangs if the id isn't set right
        # for random ids, we want to ensure that all hosts have the same id
        # NB: do NOT use the run seed here. we want the run id to be independent of the seed
        seed = np.random.randint(0, 2**31 - 1)
        seed = multihost_utils.broadcast_one_to_all(jax.numpy.array(seed, dtype=np.int32)).item()

        # RUN ID comes from a few places: the config, the environment, or wandb, or a random string
        if self.id is None:
            # TODO: this doesn't work with wandb sweeps. need to reconcile when we merge
            if "RUN_ID" in os.environ:
                self.id = os.environ["RUN_ID"]
            elif self.wandb is not None and self.wandb.id is not None:
                self.id = self.wandb.id
            else:
                # wandb run ids are 8 characters [a-z0-9], which we'll emulate here
                # we also want to ensure that all hosts have the same run id
                # we do this by syncing a random seed across all hosts and then using that to generate the run id
                gen = np.random.default_rng(seed)
                self.id = "".join(gen.choice(list("abcdefghijklmnopqrstuvwxyz0123456789"), 8))

            logger.info(f"Setting run id to {self.id}")

        return self.id

    # we can't do this in post_init because we don't want to call jax.device_count before calling distributed.initialize
    def _validate_and_set_defaults(self):
        if jax.device_count() % self.model_axis_size != 0:
            raise ValueError(
                f"num_devices ({jax.device_count()}) is not divisible by model_axis_size ({self.model_axis_size})"
            )

        if (
            jax.local_device_count() % self.model_axis_size != 0
            and self.model_axis_size % jax.local_device_count() != 0
        ):
            raise ValueError("either model_axis_size or local_device_count must be divisible by the other")

        if self.per_device_parallelism == -1:
            self.per_device_parallelism = self.train_batch_size // jax.device_count()

        # validate size of per_device_parallelism
        if self.train_batch_size % (self.per_device_parallelism * self.data_axis_size) != 0:
            raise ValueError(
                f"train_batch_size ({self.train_batch_size}) must be divisible by per_device_parallelism *"
                f" data_axis_size ({self.per_device_parallelism}, {self.data_axis_size})"
            )

        if self.per_device_eval_parallelism == -1:
            self.per_device_eval_parallelism = self.per_device_parallelism


class AllConfig(Protocol):
    trainer: TrainerConfig


def initialize(config: TrainerConfig | AllConfig):
    """Initializes jax, logging, setting the run name/id in the process. Also initializes tracking and saves config
    as hyperparameters and an artifact"""
    if isinstance(config, TrainerConfig):
        trainer_config = config
    else:
        trainer_config = config.trainer

    trainer_config.initialize()
    levanter.tracker.log_configuration(config)


@dataclass
class OptimizerConfig:
    # Config related to optimizer (always adam for now)
    learning_rate: float = 6e-4
    weight_decay: float = 0.0
    beta1: float = 0.9
    beta2: float = 0.999
    epsilon: float = 1e-8
    max_grad_norm: Optional[float] = 1.0

    min_lr_ratio: float = 0.1
    warmup_ratio: Optional[float] = None  # Deprecated. fraction of training steps to use as warmup
    warmup: float = 0.01
    """fraction of training steps to use as warmup, or steps to use. 0.0 means no warmup"""
    cooldown: float = 0.0
    """fraction of training steps to use as cooldown, or steps to use. 0.0 means no cooldown"""
    lr_schedule: str = "cosine"  # constant, cosine, linear

    def build(self, num_train_steps: int) -> GradientTransformation:
        """Creates the optimizer"""
        # indirection makes it work with optax.inject_hyperparams so we can log the learning rate
        def _optimizer(learning_rate):
            components = []

            if self.max_grad_norm:
                components.append(optax.clip_by_global_norm(self.max_grad_norm))

            components.append(optax.scale_by_adam(self.beta1, self.beta2, self.epsilon))

            if self.weight_decay > 0:
                # TODO: add weight decay masking??
                components.append(optax.add_decayed_weights(self.weight_decay))

            # - learning rate for descent
            components.append(optax.scale(-learning_rate))

            optimizer = optax.chain(*components)

            return optimizer

        return optax.inject_hyperparams(_optimizer)(learning_rate=self.lr_scheduler(num_train_steps))

    def lr_scheduler(self, num_train_steps):
        warmup_steps = self._convert_warmup(num_train_steps)
        cooldown_steps = _convert_ratio_or_steps(self.cooldown, num_train_steps)
        lr_decay_steps = num_train_steps - warmup_steps - cooldown_steps
        min_lr = self.learning_rate * self.min_lr_ratio

        match self.lr_schedule:
            case "constant":
                schedule = optax.constant_schedule(self.learning_rate)
            case "cosine":
                schedule = optax.cosine_decay_schedule(self.learning_rate, lr_decay_steps, self.min_lr_ratio)
            case "linear":
                schedule = optax.linear_schedule(self.learning_rate, min_lr, lr_decay_steps - warmup_steps)
            case "inv_sqrt":
                schedule = _inv_sqrt_decay_schedule(self.learning_rate, min_lr, warmup_steps, 10000)
            case _:
                raise ValueError(f"Unknown lr_schedule: {self.lr_schedule}")

        schedules = []
        boundaries = []

        if warmup_steps != 0:
            warmup = optax.linear_schedule(0.0, self.learning_rate, warmup_steps)
            schedules.append(warmup)
            boundaries.append(warmup_steps)

        schedules.append(schedule)

        if cooldown_steps != 0:
            final_main_lr = schedule(lr_decay_steps)
            cooldown = optax.linear_schedule(final_main_lr, min_lr, cooldown_steps)
            schedules.append(cooldown)
            boundaries.append(num_train_steps - cooldown_steps)

        if len(schedules) > 1:
            schedule = optax.join_schedules(schedules, boundaries)

        return schedule

    def _convert_warmup(self, num_train_steps: int):
        if self.warmup_ratio is not None:
            warnings.warn("warmup_ratio is deprecated. Use warmup instead")
            return int(self.warmup_ratio * num_train_steps)
        else:
            return _convert_ratio_or_steps(self.warmup, num_train_steps)


def _inv_sqrt_decay_schedule(lr: float, min_lr: float, warmup_steps: int, timescale: float = 10000):
    def schedule(count):
        decay = jnp.minimum(1.0, 1.0 / jnp.sqrt(jnp.maximum(count + warmup_steps, 1) / timescale))
        return jnp.maximum(lr * decay, min_lr)

    return schedule


def _params_only(t):
    return eqx.filter(t, is_inexact_arrayish)


def _convert_ratio_or_steps(ratio_or_steps: float, num_train_steps: int):
    if ratio_or_steps < 1.0:
        return int(ratio_or_steps * num_train_steps)
    else:
        return int(ratio_or_steps)


def _trainable_params_only(model: M, filter: PyTree[FilterSpec]) -> M:
    return _partition_trainable_params(model, filter)[0]


def _partition_trainable_params(model, filter):
    """
    Partitions the model into trainable and non-trainable parameters. This is used internally
    for the gradient calculation and checkpointing, but you can also use it to filter out params for logging
    or something.

    Returns:
        trainable, non-trainable
    """

    def trainable_and_diffable(pred):
        if callable(pred):
            return lambda x: pred(x) and is_inexact_arrayish(x)
        elif pred is True:
            return is_inexact_arrayish
        else:
            return pred

    combined_mask = jax.tree_util.tree_map(trainable_and_diffable, filter)
    return eqx.partition(model, combined_mask)<|MERGE_RESOLUTION|>--- conflicted
+++ resolved
@@ -47,11 +47,7 @@
 import levanter.tracker
 import levanter.tracker.wandb
 from levanter import tracker
-<<<<<<< HEAD
 from levanter.checkpoint import CheckpointerConfig, load_from_checkpoint_or_initialize
-=======
-from levanter.checkpoint import CheckpointerConfig
->>>>>>> 9d916bd9
 from levanter.config import JsonAtom
 from levanter.data import Dataset, ReplicatedBatchLoader, ShardableDataset, ShardedBatchLoader
 from levanter.distributed import DistributedConfig, RayConfig
@@ -171,15 +167,7 @@
         self.config = config
         self._raw_loss_function = loss_fn
         self.optimizer = optimizer
-<<<<<<< HEAD
-        if isinstance(config.tracker, Sequence):
-            self.tracker = levanter.tracker.CompositeTracker([c.init(self.run_id) for c in config.tracker])
-        else:
-            self.tracker = config.tracker.init(self.run_id)
-=======
-        self.is_trainable_param = is_trainable
-
->>>>>>> 9d916bd9
+
         self._cmanagers = []
 
         if add_default_hooks:
@@ -246,16 +234,8 @@
         return self.config.EvalBatch
 
     def __enter__(self):
-<<<<<<< HEAD
         this_managers = [
-            levanter.current_tracker(self.tracker),
-=======
-        if len(self._cmanagers) > 0:
-            raise RuntimeError("Trainer is already entered")
-
-        self._cmanagers = [
             # levanter.current_tracker(self.tracker),
->>>>>>> 9d916bd9
             self.device_mesh,
             hax.axis_mapping(self.parameter_axis_mapping),
         ]
@@ -302,7 +282,6 @@
             raise ValueError("only one of model and model_init should be specified")
         elif model is None and model_init is None:
             raise ValueError("one of model and model_init must be specified")
-<<<<<<< HEAD
 
         if model is not None:
             # we can't just use `lambda: model` because JAX jit can't see captures, but it can see jax partials
@@ -314,76 +293,32 @@
             if load_checkpoint_path is None:
                 load_checkpoint_path = self.config.checkpointer.expanded_path(self.run_id)
 
-            # if we're loading a checkpoint, we need to know which parameters are trainable
-            is_checkpointed = TrainerState(True, is_trainable, True, True, is_trainable)  # type: ignore
-
-            assert model_init is not None
-
-            state = load_from_checkpoint_or_initialize(
-                self._initialize_state_from_scratch,
-                load_checkpoint_path,
-                axis_mapping=self.parameter_axis_mapping,
-                mesh=self.device_mesh,
-                force_load_checkpoint=self.config.load_checkpoint,
-                is_checkpointed=is_checkpointed,
-            )(
-                model_init,
-                training_key,
-                is_trainable,
-            )
-
-            return state
-=======
-
-        if model is not None:
-            # we can't just use `lambda: model` because JAX jit can't see captures, but it can see partials
-            # We can't use plain partials because they aren't pytrees
-            model_init = jax.tree_util.Partial(lambda m: m, model)
-
-        model_shape, opt_state_shape = eqx.filter_eval_shape(self._init_model_and_opt_state, model_init)
-
-        # we only checkpoint the trainable parameters, so we need to filter out the non-trainable ones
-        trainable_model_shape = self.trainable_params_only(model_shape)
-
-        ckpt = self.maybe_load_checkpoint(
-            trainable_model_shape,
-            (opt_state_shape, training_key),
+        # if we're loading a checkpoint, we need to know which parameters are trainable
+        is_checkpointed = TrainerState(True, is_trainable, True, True, is_trainable)  # type: ignore
+
+        assert model_init is not None
+
+        state = load_from_checkpoint_or_initialize(
+            self._initialize_state_from_scratch,
+            load_checkpoint_path,
             axis_mapping=self.parameter_axis_mapping,
             mesh=self.device_mesh,
+            force_load_checkpoint=self.config.load_checkpoint,
+            is_checkpointed=is_checkpointed,
+        )(
+            model_init,
+            training_key,
+            is_trainable,
         )
 
-        if ckpt is not None:
-            trainable_model, (opt_state, training_key), completed_step = ckpt
-            if model is not None:
-                model = eqx.combine(trainable_model, model)
-            elif any(isinstance(leaf, ShapeDtypeStruct) for leaf in jax.tree_leaves(trainable_model)):
-                # if we're resuming, we need to re-initialize the non-trainable parameters to their original values
-                non_trainable = named_jit(self._init_non_trainable_params, self.parameter_axis_mapping)(model_init)
-                model = eqx.combine(trainable_model, non_trainable)
-            else:
-                model = trainable_model
-            step = completed_step + 1
-        else:
-            model, opt_state = named_jit(self._init_model_and_opt_state, self.parameter_axis_mapping)(model_init)
-            step = 0
-
-        return TrainerState(step, model, opt_state, training_key)
->>>>>>> 9d916bd9
+        return state
 
     def train_step(self, state: TrainerState[M], *batch: X, **batch_kwargs) -> StepInfo[M]:
         """
         Performs a single training step.
         """
-<<<<<<< HEAD
-        with capture_time() as step_time, levanter.current_tracker(self.tracker):
+        with capture_time() as step_time:
             loss, new_state = self._train_step_fn(state, *batch, **batch_kwargs)
-=======
-        with capture_time() as step_time:
-            key, new_key = jax.random.split(state.training_key)
-            loss, new_model, new_optstate = self._train_step_fn(
-                state.model, state.opt_state, *batch, **batch_kwargs, key=key
-            )
->>>>>>> 9d916bd9
             # force the loss so timing numbers are accurate. laziness isn't going to help here (i think?)
             loss = loss.item()  # type: ignore
 
