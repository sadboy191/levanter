import atexit
import copy
import functools
import logging as pylogging
import os
import sys
import typing
import warnings
from dataclasses import dataclass
from functools import cached_property
from pathlib import Path
from typing import Any, Callable, Dict, Generic, Iterable, List, Mapping, Optional, Tuple, TypeVar, Union

import equinox as eqx
import jax
import jax.numpy as jnp
import jmp
import numpy as np
import optax
import wandb
from draccus import field
from jax import ShapeDtypeStruct
from jax.experimental import multihost_utils
from jax.sharding import Mesh
from jaxtyping import PRNGKeyArray, PyTree
from optax import GradientTransformation, OptState

import haliax as hax
from haliax import Axis
from haliax.partitioning import ResourceAxis, ResourceMapping, named_jit

import levanter.logging
from levanter.checkpoint import CheckpointerConfig
from levanter.config import JsonAtom
from levanter.data import Dataset, ReplicatedBatchLoader, ShardableDataset, ShardedBatchLoader
from levanter.distributed import DistributedConfig, RayConfig
from levanter.grad_accum import accumulate_gradients_sharded
from levanter.logging import WandbConfig, capture_time
from levanter.types import FilterSpec
from levanter.utils import cloud_utils
from levanter.utils.jax_utils import is_inexact_arrayish
from levanter.utils.tree_utils import inference_mode


logger = pylogging.getLogger(__name__)

X = TypeVar("X")  # Input
M = TypeVar("M", bound=PyTree)
S = TypeVar("S", bound=PyTree)

DEFAULT_JAX_CONFIG = {
    "jax_threefry_partitionable": True,
    "jax_softmax_custom_jvp": True,
}

# A note on the semantics of "step" vs "next_step":
# The "step" of a TrainerState is the state after `step` steps have been taken.
# A "StepInfo"'s step is the step that was just completed. If you want the next step, use `next_step`.


@dataclass
class TrainerState(Generic[M]):
    step: int
    model: M
    opt_state: OptState
    training_key: PRNGKeyArray


@dataclass
class StepInfo(Generic[M]):
    state: TrainerState[M]
    loss: float
    step_duration: float

    model = property(lambda self: self.state.model)
    opt_state = property(lambda self: self.state.opt_state)
    next_key = property(lambda self: self.state.training_key)

    step = property(lambda self: self.state.step - 1)
    """
    The step that was just completed. If you want the next step, use `next_step`.
    """
    next_step = property(lambda self: self.state.step)


@dataclass
class _Hook:
    fn: Callable[[StepInfo], None]
    every: int


class TrainerHooks:
    hooks: List[_Hook]

    def __init__(self):
        self.hooks = []

    def run_hooks(self, info: StepInfo, force: bool = False):
        for hook in self.hooks:
            if force or info.step % hook.every == 0:
                hook.fn(info)

    def add_hook(self, fn: Optional[Callable[[StepInfo], Any]] = None, *, every: int = 1):
        def decorator(fn: Callable[[StepInfo], None]):
            self.hooks.append(_Hook(fn, every))

        if fn is None:
            return decorator
        else:
            return decorator(fn)


class Trainer:
    config: "TrainerConfig"
    optimizer: GradientTransformation
    hooks: TrainerHooks
    is_trainable_param: Optional[PyTree[FilterSpec]]
    _raw_loss_function: Callable

    def __init__(
        self,
        config: "TrainerConfig",
        optimizer: GradientTransformation,
        loss_fn: Callable,
        *,
        is_trainable: PyTree[FilterSpec] = True,
    ):
        """

        Args:
            config:  the trainer config
            optimizer: the optimizer, e.g. `optax.adam(1e-3)` or produced by [levanter.trainer.OptimizerConfig][]
            loss_fn (Callable): the loss function. This should be a function that takes a model and some inputs and returns a
                scalar loss. It should be jit-able and should not have any side effects.
            is_trainable: optional filter spec for the trainable parameters. This is used to filter out non-trainable
                parameters for the optimizer state and for computing gradients. Non-trainable parameters are also
                not checkpointed. If you don't specify this, all parameters are assumed to be trainable.
        """
        self.hooks = TrainerHooks()
        self.config = config
        self._raw_loss_function = loss_fn
        self.optimizer = optimizer
        self.is_trainable_param = is_trainable

    @cached_property
    def loss_fn(self):
        """
        Wrapped loss function that casts the model to compute precision and sets the context axis mapping to compute
        """

        @named_jit(in_axis_resources=self.parameter_axis_mapping, axis_resources=self.compute_axis_mapping)
        @functools.wraps(self._raw_loss_function)
        def fn(model, *batch, **batch_kwargs):
            with hax.axis_mapping(self.compute_axis_mapping):
                model = self.mp.cast_to_compute(model)
                return self._raw_loss_function(model, *batch, **batch_kwargs)

        return fn

    @property
    def run_id(self) -> str:
        """Returns the run id"""
        assert self.config.id is not None
        return self.config.id

    @property
    def mp(self) -> jmp.Policy:
        """Returns the mixed precision policy"""
        return self.config.mp

    @typing.overload
    def add_hook(self, fn: Callable[[StepInfo], Any], *, every: int = 1):
        ...

    @typing.overload
    def add_hook(self, *, every: int = 1):
        ...

    def add_hook(self, fn: Optional[Callable[[StepInfo], Any]] = None, *, every: int = 1):
        return self.hooks.add_hook(fn, every=every)

    def run_hooks(self, info: StepInfo, force: bool = False):
        self.hooks.run_hooks(info, force=force)

    @property
    def parameter_axis_mapping(self) -> ResourceMapping:
        return self.config.parameter_axis_mapping

    @property
    def compute_axis_mapping(self) -> ResourceMapping:
        return self.config.compute_axis_mapping

    @property
    def device_mesh(self) -> Mesh:
        return self.config.device_mesh

    @property
    def TrainBatch(self):
        return self.config.TrainBatch

    @property
    def EvalBatch(self):
        return self.config.EvalBatch

    def initial_state(
        self, training_key: PRNGKeyArray, model: Optional[M] = None, model_init: Optional[Callable[[], M]] = None
    ) -> TrainerState:
        """
        Initializes the model, optimizer state, and random key. Also handles loading a checkpoint if needed.

        Returns:
            model, opt_state, key, resume_step
        """

        if model is not None and model_init is not None:
            raise ValueError("only one of model and model_init should be specified")
        elif model is None and model_init is None:
            raise ValueError("one of model and model_init must be specified")

        if model is not None:
            # we can't just use `lambda: model` because JAX jit can't see captures, but it can see partials
            # We can't use plain partials because they aren't pytrees
            model_init = jax.tree_util.Partial(lambda m: m, model)

        model_shape, opt_state_shape = eqx.filter_eval_shape(self._init_model_and_opt_state, model_init)

        # we only checkpoint the trainable parameters, so we need to filter out the non-trainable ones
        trainable_model_shape = self.trainable_params_only(model_shape)

        ckpt = self.maybe_load_checkpoint(
            trainable_model_shape,
            (opt_state_shape, training_key),
            axis_mapping=self.parameter_axis_mapping,
            mesh=self.device_mesh,
        )

        if ckpt is not None:
            trainable_model, (opt_state, training_key), completed_step = ckpt
            if model is not None:
                model = eqx.combine(trainable_model, model)
            elif any(isinstance(leaf, ShapeDtypeStruct) for leaf in jax.tree_leaves(trainable_model)):
                # if we're resuming, we need to re-initialize the non-trainable parameters to their original values
                non_trainable = named_jit(self._init_non_trainable_params, self.parameter_axis_mapping)(model_init)
                model = eqx.combine(trainable_model, non_trainable)
            else:
                model = trainable_model
            step = completed_step + 1
        else:
            model, opt_state = named_jit(self._init_model_and_opt_state, self.parameter_axis_mapping)(model_init)
            step = 0

        return TrainerState(step, model, opt_state, training_key)

    def train_step(self, state: TrainerState[M], *batch: X, **batch_kwargs) -> StepInfo[M]:
        """
        Performs a single training step.
        """
        with capture_time() as step_time:
            key, new_key = jax.random.split(state.training_key)
            loss, new_model, new_optstate = self._train_step_fn(
                state.model, state.opt_state, *batch, **batch_kwargs, key=key
            )
            # force the loss so timing numbers are accurate. laziness isn't going to help here (i think?)
            loss = loss.item()  # type: ignore

        return StepInfo(TrainerState(state.step + 1, new_model, new_optstate, new_key), loss, step_time())

    def training_steps(
        self, state: TrainerState[M], train_loader, run_hooks: bool = True
    ) -> typing.Iterator[StepInfo]:
        """
        Generator that yields training steps and runs hooks.
        """
        iter_data = iter(train_loader)

        while state.step < self.config.num_train_steps:
            with capture_time() as loading_time:
                example = next(iter_data)

            # TODO: refactor logging
            wandb.log({"throughput/loading_time": loading_time()}, step=state.step)

            info = self.train_step(state, example)
            state = info.state

            if run_hooks:
                with capture_time() as hook_time:
                    self.run_hooks(info)

                wandb.log({"throughput/hook_time": hook_time()}, step=state.step)

            yield info

    def train(self, state: TrainerState[M], train_loader: Iterable[X], run_hooks: bool = True) -> StepInfo[M]:
        """
        Performs training until the number of steps is reached.
        """
        for info in self.training_steps(state, train_loader, run_hooks=run_hooks):
            pass

        if run_hooks:
            # force hooks to run at the end
            self.run_hooks(info, force=True)

        return info

    def add_default_hooks(self, eval_dataset: Optional[Iterable[X]] = None):
        from levanter import callbacks

        self.add_hook(callbacks.pbar_logger(total=self.config.num_train_steps), every=1)
        self.add_hook(callbacks.log_to_wandb, every=1)
        if eval_dataset is not None:
            self.add_eval_hook(eval_dataset)
        self.add_hook(callbacks.wandb_xla_logger(self.config.wandb), every=self.config.steps_per_eval)
        # engine.add_hook(callbacks.log_memory_usage(), every=1)
        checkpointer = self.config.checkpointer.create(self.run_id, self.is_trainable_param)
        self.add_hook(checkpointer.on_step, every=1)  # checkpointer manages its own frequency

    def add_eval_hook(self, eval_dataset, name: Optional[str] = None):
        from levanter import callbacks

        eval_loader = self.replicated_loader(eval_dataset, self.EvalBatch)

        if eval_loader and (self.config.max_eval_batches is None or self.config.max_eval_batches > 0):

            @eqx.filter_jit
            def eval_loss(model, *batch, **batch_kwargs):
                model = inference_mode(model, True)
                return self.loss_fn(model, *batch, **batch_kwargs, key=None)

            self.add_hook(
                callbacks.compute_validation_loss(
                    eval_loss, eval_loader, max_batches=self.config.max_eval_batches, name=name
                ),
                every=self.config.steps_per_eval,
            )

    def replicated_loader(self, dataset: Dataset[X], batch_axis: Axis) -> ReplicatedBatchLoader[X]:
        """Creates a replicated batch loader for the given dataset. Generally you should use this
        if you either be able to make a single pass over the dataset.

        Args:
            dataset (Dataset): the dataset to load
            batch_axis (Axis): the batch axis

        Returns:
            ReplicatedBatchLoader: the batch loader
        """
        return ReplicatedBatchLoader(dataset, self.device_mesh, batch_axis, self.compute_axis_mapping)

    def sharded_loader(self, dataset: ShardableDataset[X], batch_axis: Axis) -> ShardedBatchLoader[X]:
        """Creates a sharded batch loader for the given dataset. Generally you should use this
        for training and you don't care about epoch boundaries.

        Args:
            dataset (Dataset): the dataset to load
            batch_axis (Axis): the batch axis

        Returns:
            ShardedBatchLoader: the batch loader
        """
        return ShardedBatchLoader(dataset, self.device_mesh, batch_axis, self.compute_axis_mapping)

    @cached_property
    def _train_step_fn(self):
        @named_jit(
            axis_resources=self.parameter_axis_mapping,
            out_axis_resources=self.parameter_axis_mapping,
            donate_args=(True, True),
        )
        def train_step(model, opt_state, *batch, **batch_kwargs):
            model = inference_mode(model, False)

            # we do this so that we only take the gradients of the trainable parameters
            trainable_model, rest_model = self.partition_trainable_params(model)

            def split_loss_fn(trainable_model, *batch, **batch_kwargs):
                model = eqx.combine(trainable_model, rest_model)
                return self.loss_fn(model, *batch, **batch_kwargs)

            loss, grads = accumulate_gradients_sharded(
                split_loss_fn, self.TrainBatch, self.config.per_device_parallelism, self.parameter_axis_mapping
            )(trainable_model, *batch, **batch_kwargs)

            updates, opt_state = self.optimizer.update(grads, opt_state, params=trainable_model)
            model = eqx.apply_updates(model, updates)

            return loss, model, opt_state

        return train_step

    def _init_model_and_opt_state(self, model_init):
        model = model_init()
        # only force trainable params to param precision. Other params are cast to compute precision
        trainable, non_trainable = self.partition_trainable_params(model)
        trainable = self.mp.cast_to_param(trainable)
        non_trainable = self.mp.cast_to_compute(non_trainable)
        model = eqx.combine(trainable, non_trainable)
        opt_state = self.optimizer.init(trainable)
        return model, opt_state

    def _init_non_trainable_params(self, model_init):
        model = model_init()
        # only force trainable params to param precision. Other params are cast to compute precision
        trainable, non_trainable = self.partition_trainable_params(model)
        non_trainable = self.mp.cast_to_compute(non_trainable)
        return non_trainable

    def trainable_params_only(self, model: M) -> M:
        """
        Filters out non-trainable parameters from the model. This is used internally to
        for the optimizer state and to compute gradients, but you can also use it to filter out
        params for logging or something.
        """
        return self.partition_trainable_params(model)[0]

    def partition_trainable_params(self, model):
        """
        Partitions the model into trainable and non-trainable parameters. This is used internally
        for the gradient calculation and checkpointing, but you can also use it to filter out params for logging
        or something.

        Returns:
            trainable, non-trainable
        """

        def trainable_and_diffable(pred):
            if callable(pred):
                return lambda x: pred(x) and is_inexact_arrayish(x)
            elif pred is True:
                return is_inexact_arrayish
            else:
                return pred

        combined_mask = jax.tree_util.tree_map(trainable_and_diffable, self.is_trainable_param)
        return eqx.partition(model, combined_mask)

    def maybe_load_checkpoint(
        self, model: M, training_state: S, *, axis_mapping=None, mesh=None
    ) -> Optional[Tuple[M, S, int]]:
        """Loads a checkpoint if one exists and we're supposed to load it,
        otherwise returns the model and training state as is"""
        if self.config.load_checkpoint is not False:
            # TODO: don't remake the checkpointer every time
            checkpointer = self.config.checkpointer.create(self.run_id)
            load_checkpoint_path = self.config.load_checkpoint_path

            if load_checkpoint_path is None:
                load_checkpoint_path = self.config.checkpointer.expanded_path(self.run_id)

            ckpt = checkpointer.load_checkpoint(
                model, training_state, load_checkpoint_path, axis_mapping=axis_mapping, mesh=mesh
            )

            if ckpt is None and self.config.load_checkpoint is True:
                raise ValueError(f"Could not load checkpoint from {load_checkpoint_path}")

            return ckpt
        else:
            return None


@dataclass
class TrainerConfig:
    seed: int = 0  # random seed
    mp: jmp.Policy = jmp.get_policy("f32")  # mixed precision policy

    wandb: WandbConfig = field(default_factory=WandbConfig)
    log_dir: Path = Path("logs/")
    run_base_dir: Path = Path("runs/")
    id: Optional[str] = None  # run id. if None, will be set to a random string

    # config related to partitioning

    batch_axis: Optional[str] = "batch"  # Batch axis for data parallel.
    fsdp_axis: Optional[Union[str, List[str]]] = "embed"  # Axis/Axes to use for FSDP
    tensor_parallel_axes: Optional[List[str]] = None  # Axes, if any, to use for tensor parallelism

    # TODO: in theory we can support tuples of physical axis names, but I don't think anyone actually uses that.
    axis_resources: Mapping[str, str] = field(default_factory=dict)
    """mapping from logical axis to physical axis. batch_axis, fsdp_axis, and tensor_parallel_axes are preferred"""
    parameter_axis_resources: Mapping[str, str] = field(default_factory=dict)  # overrides axis_mapping for parameter
    """logical->physical mapping for parameter/optimizer sharding. fsdp_axis and tensor_parallel_axes are preferred"""
    model_axis_size: int = 1  # how many devices to shard each model over. Data axis is the other axis

    # Config related to batch sizes
    train_batch_size: int = 512
    per_device_parallelism: int = -1
    """how many examples to process in parallel on each device. -1 (default) means train_batch_size/num_devices"""

    per_device_eval_parallelism: int = -1
    """how many examples to process in parallel on each device. -1 (default) means same as per_device_parallelism"""

    # Config related to duration
    num_train_steps: int = 400_000  # number of training steps
    steps_per_eval: int = 1_000  # how often to evaluate
    max_eval_batches: Optional[int] = None  # max number of batches to evaluate on. None means all batches

    checkpointer: CheckpointerConfig = field(default_factory=CheckpointerConfig)
    load_checkpoint: Optional[bool] = None
    """if None (default), we'll load a checkpoint if it exists. If true, we must load a checkpoint"""
    load_checkpoint_path: Optional[str] = None
    """can be a parent (to find latest) or a specific checkpoint. if None, will set to checkpointer.base_path."""

    jax_config: Dict[str, JsonAtom] = field(
        default_factory=lambda: copy.deepcopy(DEFAULT_JAX_CONFIG)
    )  # config to pass to jax.config.update

    distributed: DistributedConfig = DistributedConfig()
    ray: RayConfig = field(default_factory=RayConfig)

    # whether or not to require an accelerator (e.g. TPU or GPU).
    # default depends on the platform: on macos False, else True
    require_accelerator: Optional[bool] = None

    # whether or not to shutdown the tpu at exit. If a float, shutdown after that many seconds. True = 5 minutes
    shutdown_at_exit: Union[bool, float] = False

    @property
    def run_name(self) -> str:
        try:
            import wandb

            return wandb.run and (wandb.run.name or wandb.run.id) or "unnamed"
        except ImportError:
            return "unnamed"

    @property
    def TrainBatch(self):
        return Axis("batch", self.train_batch_size)

    @property
    def EvalBatch(self):
        return Axis("batch", self.eval_batch_size)

    def initialize(self, all_config):
        """Initializes jax, wandb, logging, setting the run name/id in the process"""
        self.distributed.initialize()
<<<<<<< HEAD
        # distributed must come before wandb.init b/c it needs process_index
        self.wandb.init(all_config)
        self._initialize_logging()
=======
        self._maybe_set_id()
>>>>>>> 3fa8a4c3
        self.ray.initialize()
        self._initialize_jax_config()
        self._validate_and_set_defaults()
        self.wandb.init(self.id, all_config)
        self._initialize_logging()

        if self.require_accelerator is None:
            self.require_accelerator = not sys.platform.startswith("darwin")

        if self.require_accelerator:
            assert jax.default_backend() != "cpu", "Accelerator required but not found"

        if self.shutdown_at_exit is not False:
            if isinstance(self.shutdown_at_exit, bool):
                self.shutdown_at_exit = 5.0 * 60
            logger.info(f"At end of run, shutting down TPU VM in {self.shutdown_at_exit} seconds")
            atexit.register(cloud_utils.shutdown_tpu_vm, self.shutdown_at_exit)

    @cached_property
    def device_mesh(self) -> Mesh:
        devices = jax.devices()
        devices = np.array(devices).reshape(self.data_axis_size, self.model_axis_size)
        return Mesh(devices, (ResourceAxis.DATA, ResourceAxis.MODEL))

    @property
    def eval_batch_size(self):
        return self.per_device_eval_parallelism * self.data_axis_size

    @property
    def data_axis_size(self):
        """size of the data parallel/batch parallel axis."""
        assert jax.device_count() % self.model_axis_size == 0
        return jax.device_count() // self.model_axis_size

    @cached_property
    def compute_axis_mapping(self) -> ResourceMapping:
        """Mapping from logical axis to physical axis for compute."""
        axes_to_return = dict(self.axis_resources)

        tp_axes = self.tensor_parallel_axes or []
        if tp_axes and len(axes_to_return) > 0:
            logger.warning(f"tensor parallelism axes {tp_axes} will override axis_resources {axes_to_return}")
        for axis in tp_axes:
            axes_to_return[axis] = ResourceAxis.MODEL

        if self.batch_axis is not None:
            axes_to_return[self.batch_axis] = ResourceAxis.DATA

        return axes_to_return

    @cached_property
    def parameter_axis_mapping(self) -> ResourceMapping:
        mapping = dict(self.compute_axis_mapping)

        for axis, resource in self.parameter_axis_resources.items():
            mapping[axis] = resource

        if isinstance(self.fsdp_axis, str):
            mapping[self.fsdp_axis] = ResourceAxis.DATA
        elif isinstance(self.fsdp_axis, list):
            for axis in self.fsdp_axis:
                mapping[axis] = ResourceAxis.DATA

        return mapping

    def _initialize_jax_config(self):
        for key, value in self.jax_config.items():
            jax.config.update(key, value)

    def _initialize_logging(self):
        self.log_dir.mkdir(parents=True, exist_ok=True)
<<<<<<< HEAD
        path = self.log_dir / f"{self.run_name}.log"
        levanter.logging.init_logger(path)

    def maybe_load_checkpoint(
        self, model: M, training_state: S, *, axis_mapping=None, mesh=None
    ) -> Tuple[M, S, Optional[int]]:
        """Loads a checkpoint if one exists and we're supposed to load it,
        otherwise returns the model and training state as is"""
        if self.load_checkpoint is not False:
            checkpointer = self.checkpointer.create(self.run_id)
            assert (
                self.load_checkpoint_path is not None
            ), "load_checkpoint_path should have been set during initialization"
            ckpt = checkpointer.load_checkpoint(
                model, training_state, self.load_checkpoint_path, axis_mapping=axis_mapping, mesh=mesh
            )

            if ckpt is None:
                if self.load_checkpoint is True:
                    raise ValueError(f"Could not load checkpoint from {self.load_checkpoint_path}")
                return (model, training_state, None)
=======
        levanter.logging.init_logger(self.log_dir / f"{self.id}.log")

    def _maybe_set_id(self):
        # always do this so we don't get weird hangs if the id isn't set right
        # for random ids, we want to ensure that all hosts have the same id
        # NB: do NOT use the run seed here. we want the run id to be independent of the seed
        seed = np.random.randint(0, 2**31 - 1)
        seed = multihost_utils.broadcast_one_to_all(jax.numpy.array(seed, dtype=np.int32)).item()

        # RUN ID comes from a few places: the config, the environment, or wandb, or a random string
        if self.id is None:
            # TODO: this doesn't work with wandb sweeps. need to reconcile when we merge
            if "RUN_ID" in os.environ:
                self.id = os.environ["RUN_ID"]
            elif self.wandb.id is not None:
                self.id = self.wandb.id
>>>>>>> 3fa8a4c3
            else:
                # wandb run ids are 8 characters [a-z0-9], which we'll emulate here
                # we also want to ensure that all hosts have the same run id
                # we do this by syncing a random seed across all hosts and then using that to generate the run id
                gen = np.random.default_rng(seed)
                self.id = "".join(gen.choice(list("abcdefghijklmnopqrstuvwxyz0123456789"), 8))

            logger.info(f"Setting run id to {self.id}")

    # we can't do this in post_init because we don't want to call jax.device_count before calling distributed.initialize
    def _validate_and_set_defaults(self):
        if jax.device_count() % self.model_axis_size != 0:
            raise ValueError(
                f"num_devices ({jax.device_count()}) is not divisible by model_axis_size ({self.model_axis_size})"
            )

        if (
            jax.local_device_count() % self.model_axis_size != 0
            and self.model_axis_size % jax.local_device_count() != 0
        ):
            raise ValueError("either model_axis_size or local_device_count must be divisible by the other")

        if self.per_device_parallelism == -1:
            self.per_device_parallelism = self.train_batch_size // jax.device_count()

        # validate size of per_device_parallelism
        if self.train_batch_size % (self.per_device_parallelism * self.data_axis_size) != 0:
            raise ValueError(
                f"train_batch_size ({self.train_batch_size}) must be divisible by per_device_parallelism *"
                f" data_axis_size ({self.per_device_parallelism}, {self.data_axis_size})"
            )

        if self.per_device_eval_parallelism == -1:
            self.per_device_eval_parallelism = self.per_device_parallelism


@dataclass
class OptimizerConfig:
    # Config related to optimizer (always adam for now)
    learning_rate: float = 6e-4
    weight_decay: float = 0.0
    beta1: float = 0.9
    beta2: float = 0.999
    epsilon: float = 1e-8
    max_grad_norm: Optional[float] = 1.0

    min_lr_ratio: float = 0.1
    warmup_ratio: Optional[float] = None  # Deprecated. fraction of training steps to use as warmup
    warmup: float = 0.01
    """fraction of training steps to use as warmup, or steps to use. 0.0 means no warmup"""
    cooldown: float = 0.0
    """fraction of training steps to use as cooldown, or steps to use. 0.0 means no cooldown"""
    lr_schedule: str = "cosine"  # constant, cosine, linear

    def build(self, num_train_steps: int) -> GradientTransformation:
        """Creates the optimizer"""
        # indirection makes it work with optax.inject_hyperparams so we can log the learning rate
        def _optimizer(learning_rate):
            components = []

            if self.max_grad_norm:
                components.append(optax.clip_by_global_norm(self.max_grad_norm))

            components.append(optax.scale_by_adam(self.beta1, self.beta2, self.epsilon))

            if self.weight_decay > 0:
                # TODO: add weight decay masking??
                components.append(optax.add_decayed_weights(self.weight_decay))

            # - learning rate for descent
            components.append(optax.scale(-learning_rate))

            optimizer = optax.chain(*components)

            return optimizer

        return optax.inject_hyperparams(_optimizer)(learning_rate=self.lr_scheduler(num_train_steps))

    def lr_scheduler(self, num_train_steps):
        warmup_steps = self._convert_warmup(num_train_steps)
        cooldown_steps = _convert_ratio_or_steps(self.cooldown, num_train_steps)
        lr_decay_steps = num_train_steps - warmup_steps - cooldown_steps
        min_lr = self.learning_rate * self.min_lr_ratio

        match self.lr_schedule:
            case "constant":
                schedule = optax.constant_schedule(self.learning_rate)
            case "cosine":
                schedule = optax.cosine_decay_schedule(self.learning_rate, lr_decay_steps, self.min_lr_ratio)
            case "linear":
                schedule = optax.linear_schedule(self.learning_rate, min_lr, lr_decay_steps - warmup_steps)
            case "inv_sqrt":
                schedule = _inv_sqrt_decay_schedule(self.learning_rate, min_lr, warmup_steps, 10000)
            case _:
                raise ValueError(f"Unknown lr_schedule: {self.lr_schedule}")

        schedules = []
        boundaries = []

        if warmup_steps != 0:
            warmup = optax.linear_schedule(0.0, self.learning_rate, warmup_steps)
            schedules.append(warmup)
            boundaries.append(warmup_steps)

        schedules.append(schedule)

        if cooldown_steps != 0:
            final_main_lr = schedule(lr_decay_steps)
            cooldown = optax.linear_schedule(final_main_lr, min_lr, cooldown_steps)
            schedules.append(cooldown)
            boundaries.append(num_train_steps - cooldown_steps)

        if len(schedules) > 1:
            schedule = optax.join_schedules(schedules, boundaries)

        return schedule

    def _convert_warmup(self, num_train_steps: int):
        if self.warmup_ratio is not None:
            warnings.warn("warmup_ratio is deprecated. Use warmup instead")
            return int(self.warmup_ratio * num_train_steps)
        else:
            return _convert_ratio_or_steps(self.warmup, num_train_steps)


def _inv_sqrt_decay_schedule(lr: float, min_lr: float, warmup_steps: int, timescale: float = 10000):
    def schedule(count):
        decay = jnp.minimum(1.0, 1.0 / jnp.sqrt(jnp.maximum(count + warmup_steps, 1) / timescale))
        return jnp.maximum(lr * decay, min_lr)

    return schedule


def _params_only(t):
    return eqx.filter(t, is_inexact_arrayish)


def _convert_ratio_or_steps(ratio_or_steps: float, num_train_steps: int):
    if ratio_or_steps < 1.0:
        return int(ratio_or_steps * num_train_steps)
    else:
        return int(ratio_or_steps)<|MERGE_RESOLUTION|>--- conflicted
+++ resolved
@@ -536,17 +536,11 @@
     def initialize(self, all_config):
         """Initializes jax, wandb, logging, setting the run name/id in the process"""
         self.distributed.initialize()
-<<<<<<< HEAD
-        # distributed must come before wandb.init b/c it needs process_index
-        self.wandb.init(all_config)
-        self._initialize_logging()
-=======
         self._maybe_set_id()
->>>>>>> 3fa8a4c3
+        self.wandb.init(self.id, all_config)
         self.ray.initialize()
         self._initialize_jax_config()
         self._validate_and_set_defaults()
-        self.wandb.init(self.id, all_config)
         self._initialize_logging()
 
         if self.require_accelerator is None:
@@ -614,30 +608,8 @@
 
     def _initialize_logging(self):
         self.log_dir.mkdir(parents=True, exist_ok=True)
-<<<<<<< HEAD
-        path = self.log_dir / f"{self.run_name}.log"
+        path = self.log_dir / f"{self.id}.log"
         levanter.logging.init_logger(path)
-
-    def maybe_load_checkpoint(
-        self, model: M, training_state: S, *, axis_mapping=None, mesh=None
-    ) -> Tuple[M, S, Optional[int]]:
-        """Loads a checkpoint if one exists and we're supposed to load it,
-        otherwise returns the model and training state as is"""
-        if self.load_checkpoint is not False:
-            checkpointer = self.checkpointer.create(self.run_id)
-            assert (
-                self.load_checkpoint_path is not None
-            ), "load_checkpoint_path should have been set during initialization"
-            ckpt = checkpointer.load_checkpoint(
-                model, training_state, self.load_checkpoint_path, axis_mapping=axis_mapping, mesh=mesh
-            )
-
-            if ckpt is None:
-                if self.load_checkpoint is True:
-                    raise ValueError(f"Could not load checkpoint from {self.load_checkpoint_path}")
-                return (model, training_state, None)
-=======
-        levanter.logging.init_logger(self.log_dir / f"{self.id}.log")
 
     def _maybe_set_id(self):
         # always do this so we don't get weird hangs if the id isn't set right
@@ -653,7 +625,6 @@
                 self.id = os.environ["RUN_ID"]
             elif self.wandb.id is not None:
                 self.id = self.wandb.id
->>>>>>> 3fa8a4c3
             else:
                 # wandb run ids are 8 characters [a-z0-9], which we'll emulate here
                 # we also want to ensure that all hosts have the same run id
