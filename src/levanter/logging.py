--- conflicted
+++ resolved
@@ -78,30 +78,6 @@
     end = time.time()
 
 
-<<<<<<< HEAD
-@contextlib.contextmanager
-def log_time_to_wandb(name: str, *, step=None):
-    with capture_time() as fn:
-        yield fn
-    wandb.log({name: fn()}, step=step)
-
-
-def jittable_wandb_log(data, *, step=None):
-    """uses jax effect callback to log to wandb from the host"""
-    jax.debug.callback(_jittable_wandb_log, data, step=step)
-
-
-def _jittable_wandb_log(data, *, step=None):
-    if is_wandb_available():
-        wandb.log(data, step=step)
-
-
-def is_wandb_available():
-    return wandb is not None and wandb.run is not None
-
-
-=======
->>>>>>> 3c485772
 def silence_transformer_nag():
     # this is a hack to silence the transformers' "None of PyTorch, TensorFlow 2.0 or Flax have been found..." thing
     # which is annoying and not useful
