--- conflicted
+++ resolved
@@ -13,8 +13,6 @@
 def test_append_and_get(cache_metadata):
     with tempfile.TemporaryDirectory() as tmpdir:
         builder = JaggedArrayStore.open(tmpdir, item_rank=2, dtype=jnp.float32, cache_metadata=cache_metadata)
-<<<<<<< HEAD
-=======
 
         data1 = jnp.array([[1.0, 2.0], [3.0, 4.0]])
         data2 = jnp.array([[5.0]])
@@ -30,35 +28,6 @@
         result2 = builder[1]
         assert jnp.all(result2 == data2)
 
-        # result_slice = builder[0:2]
-        # assert isinstance(result_slice, JaggedArray)
-
-
-@pytest.mark.parametrize("cache_metadata", [True, False])
-def test_extend_with_multiple(cache_metadata):
-    with tempfile.TemporaryDirectory() as tmpdir:
-        builder = JaggedArrayStore.open(tmpdir, item_rank=2, dtype=jnp.float32, cache_metadata=cache_metadata)
->>>>>>> 4824146c
-
-        data1 = jnp.array([[1.0, 2.0], [3.0, 4.0]])
-        data2 = jnp.array([[5.0]])
-
-<<<<<<< HEAD
-        builder.append(data1)
-        builder.append(data2)
-=======
-        builder.extend([data1, data2])
->>>>>>> 4824146c
-
-        assert len(builder) == 2
-
-        result1 = builder[0]
-        assert jnp.all(result1 == data1)
-
-        result2 = builder[1]
-        assert jnp.all(result2 == data2)
-
-<<<<<<< HEAD
         # result_slice = builder[0:2]
         # assert isinstance(result_slice, JaggedArray)
 
@@ -212,139 +181,6 @@
         data = jnp.array([[1.0, 2.0], [3.0, 4.0]])
         builder.append(data)
 
-=======
-
-@pytest.mark.parametrize("cache_metadata", [True, False])
-def test_extend_with_prepared_batch(cache_metadata):
-    with tempfile.TemporaryDirectory() as tmpdir:
-        builder = JaggedArrayStore.open(tmpdir, item_rank=2, dtype=jnp.float32, cache_metadata=cache_metadata)
-
-        data1 = np.array([[1.0, 2.0], [3.0, 4.0]], dtype=jnp.float32)
-        data2 = np.array([[5.0]], dtype=jnp.float32)
-        prepared = PreparedBatch.from_batch([data1, data2])
-
-        builder.extend(prepared)
-
-        assert len(builder) == 2
-
-        result1 = builder[0]
-        assert jnp.all(result1 == data1)
-
-        result2 = builder[1]
-        assert jnp.all(result2 == data2)
-
-        # extendd with more data
-        data3 = jnp.array([[6.0, 7.0], [8.0, 9.0]])
-        data4 = jnp.array([[10.0]])
-        prepared2 = PreparedBatch.from_batch([data3, data4])
-
-        builder.extend(prepared2)
-
-        assert len(builder) == 4
-
-        result3 = builder[2]
-        assert jnp.all(result3 == data3)
-
-        result4 = builder[3]
-        assert jnp.all(result4 == data4)
-
-
-@pytest.mark.asyncio
-@pytest.mark.parametrize("cache_metadata", [True, False])
-async def test_extend_with_prepared_batch_async(cache_metadata):
-    with tempfile.TemporaryDirectory() as tmpdir:
-        builder = JaggedArrayStore.open(tmpdir, item_rank=2, dtype=jnp.float32, cache_metadata=cache_metadata)
-
-        data1 = np.array([[1.0, 2.0], [3.0, 4.0]], dtype=jnp.float32)
-        data2 = np.array([[5.0]], dtype=jnp.float32)
-        prepared = PreparedBatch.from_batch([data1, data2])
-
-        await builder.extend_async(prepared)
-
-        assert len(builder) == 2
-
-        result1 = builder[0]
-        assert jnp.all(result1 == data1)
-
-        result2 = builder[1]
-        assert jnp.all(result2 == data2)
-
-        # extendd with more data
-        data3 = jnp.array([[6.0, 7.0], [8.0, 9.0]])
-        data4 = jnp.array([[10.0]])
-        prepared2 = PreparedBatch.from_batch([data3, data4])
-
-        await builder.extend_async(prepared2)
-
-        assert len(builder) == 4
-
-        result3 = builder[2]
-        assert jnp.all(result3 == data3)
-
-        result4 = builder[3]
-        assert jnp.all(result4 == data4)
-
-
-def test_append_error():
-    with tempfile.TemporaryDirectory() as tmpdir:
-        builder = JaggedArrayStore.open(tmpdir, item_rank=1, dtype=jnp.float32)
-        with pytest.raises(ValueError):
-            builder.append(jnp.array([[1.0, 2.0]]))
-
-
-@pytest.mark.parametrize("cache_metadata", [True, False])
-def test_append_single_rank(cache_metadata):
-    with tempfile.TemporaryDirectory() as tmpdir:
-        builder = JaggedArrayStore.open(tmpdir, item_rank=1, dtype=jnp.float32, cache_metadata=cache_metadata)
-
-        data = jnp.array([1.0, 2.0, 3.0])
-        builder.append(data)
-
-        assert len(builder) == 1
-
-        result = builder[0]
-        assert jnp.all(result == data)
-
-
-@pytest.mark.parametrize("cache_metadata", [True, False])
-def test_append_multi_rank(cache_metadata):
-    with tempfile.TemporaryDirectory() as tmpdir:
-        builder = JaggedArrayStore.open(tmpdir, item_rank=2, dtype=jnp.float32, cache_metadata=cache_metadata)
-
-        data1 = jnp.array([[1.0, 2.0], [3.0, 4.0]])
-        data2 = jnp.array([[5.0, 6.0], [7.0, 8.0]])
-
-        builder.append(data1)
-        builder.append(data2)
-
-        assert len(builder) == 2
-
-        result1 = builder[0]
-        assert jnp.all(result1 == data1)
-
-        result2 = builder[1]
-        assert jnp.all(result2 == data2)
-
-
-def test_getitem_out_of_bounds():
-    with tempfile.TemporaryDirectory() as tmpdir:
-        builder = JaggedArrayStore.open(tmpdir, item_rank=2, dtype=jnp.float32)
-
-        data = jnp.array([[1.0, 2.0], [3.0, 4.0]])
-        builder.append(data)
-
-        with pytest.raises(IndexError):
-            builder[2]
-
-
-def test_step_slicing():
-    with tempfile.TemporaryDirectory() as tmpdir:
-        builder = JaggedArrayStore.open(tmpdir, item_rank=2, dtype=jnp.float32)
-
-        data = jnp.array([[1.0, 2.0], [3.0, 4.0]])
-        builder.append(data)
-
->>>>>>> 4824146c
         # with pytest.raises(ValueError):
         #     builder[::2]
 
@@ -415,12 +251,7 @@
     assert new_size == 0
 
     # Verify the data integrity
-    # Have to use raw _data here because the data property is trimmed
-<<<<<<< HEAD
-    trimmed_data = await builder._data[0:5000].read()
-=======
     trimmed_data = await builder.data[0:5000].read()
->>>>>>> 4824146c
     assert jnp.all(trimmed_data == 0)
 
 
@@ -482,7 +313,7 @@
     assert new_size == 5
 
     # Verify the data integrity
-    trimmed_data = builder._data[0:5000].read().result()
+    trimmed_data = builder.data[0:5000].read().result()
     assert jnp.all(trimmed_data == jnp.concatenate(expected_data[:5]))
 
     # Trim to zero size
@@ -491,7 +322,7 @@
     assert new_size == 0
 
     # Verify the data integrity
-    trimmed_data = builder._data[0:10000].read().result()
+    trimmed_data = builder.data[0:10000].read().result()
     assert jnp.all(trimmed_data == 0)
 
 
