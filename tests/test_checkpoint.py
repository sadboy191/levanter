import dataclasses
import datetime
import pathlib
import tempfile
from datetime import timedelta

import equinox as eqx
import jax
import numpy as np
import optax
from chex import assert_trees_all_close
from jax import numpy as jnp

from levanter.checkpoint import (
    Checkpointer,
    CheckpointInterval,
    discover_latest_checkpoint,
    load_checkpoint,
    load_metadata,
    save_checkpoint,
)
from levanter.trainer import StepInfo, TrainerState
from test_utils import MLP, arrays_only, assert_trees_not_close


def _dummy_step_info(step):
    return StepInfo(
        state=TrainerState(
            # + 1 b/c step here is next step
            _step=step + 1,
            model=None,
            opt_state=(),
            training_key=(),
            is_trainable=True,
        ),
        loss=0.0,
        step_duration=0.0,
    )


def _get_checkpoint_steps(checkpoint_dir):
    paths = list(pathlib.Path(checkpoint_dir).iterdir())
    return sorted([load_metadata(f)["step"] for f in paths])


def test_checkpointer_changing_policy():
    with tempfile.TemporaryDirectory(prefix="checkpoints") as tmpdir:
        checkpointer = Checkpointer(
            tmpdir,
            None,
            [
                CheckpointInterval(every=2, until=10),
                CheckpointInterval(every=5, until=20),
                CheckpointInterval(every=10, until=None),
            ],
        )

        for step in range(1, 50):
            checkpointer.on_step(_dummy_step_info(step))

        # ensure we saved the right checkpoints
        assert _get_checkpoint_steps(tmpdir) == [2, 4, 6, 8, 10, 15, 20, 30, 40]


def test_checkpointer_temporal_policy():
    fake_now = datetime.datetime(2021, 1, 1, 0, 0, 0)

    tick = 10

    def advance_time(delta_seconds):
        nonlocal fake_now
        fake_now += timedelta(seconds=delta_seconds)

    with tempfile.TemporaryDirectory(prefix="checkpoints") as tmpdir:
        checkpointer = Checkpointer(tmpdir, timedelta(seconds=tick), [], dt_now_injection=lambda: fake_now)

        checkpointer.on_step(_dummy_step_info(0))
        advance_time(tick)
        checkpointer.on_step(_dummy_step_info(1))
        assert _get_checkpoint_steps(tmpdir) == [1]

        advance_time(tick - 1)
        checkpointer.on_step(_dummy_step_info(2))
        assert _get_checkpoint_steps(tmpdir) == [1]
        advance_time(1)
        checkpointer.on_step(_dummy_step_info(3))
        assert _get_checkpoint_steps(tmpdir) == [3]


def test_checkpointer_mixed_policy():
    fake_now = datetime.datetime(2021, 1, 1, 0, 0, 0)

    tick = 10

    def advance_time(delta_seconds):
        nonlocal fake_now
        fake_now += timedelta(seconds=delta_seconds)

    with tempfile.TemporaryDirectory(prefix="checkpoints") as tmpdir:
        checkpointer = Checkpointer(
            tmpdir,
            timedelta(seconds=tick),
            [
                CheckpointInterval(every=2, until=10),
                CheckpointInterval(every=5, until=20),
                CheckpointInterval(every=10, until=None),
            ],
            dt_now_injection=lambda: fake_now,
        )

        checkpointer.on_step(_dummy_step_info(0))
        advance_time(tick)
        checkpointer.on_step(_dummy_step_info(1))
        assert _get_checkpoint_steps(tmpdir) == [1]

        advance_time(tick - 1)
        # time hasn't advanced enough, so we wouldn't save a checkpoint, but we do because of the interval
        checkpointer.on_step(_dummy_step_info(2))
        assert _get_checkpoint_steps(tmpdir) == [2]

        advance_time(1)
        # time has advanced enough now from last temporal save, but we don't save a checkpoint because we just saved one
        checkpointer.on_step(_dummy_step_info(3))
        assert _get_checkpoint_steps(tmpdir) == [2]

        for step in range(4, 11):
            advance_time(tick)
            checkpointer.on_step(_dummy_step_info(step))

        assert _get_checkpoint_steps(tmpdir) == [2, 4, 6, 8, 10]

        advance_time(tick - 1)
        checkpointer.on_step(_dummy_step_info(11))
        assert _get_checkpoint_steps(tmpdir) == [2, 4, 6, 8, 10]

        for step in range(12, 50):
            checkpointer.on_step(_dummy_step_info(step))
            advance_time(tick)

        # ensure we saved the right checkpoints
        assert _get_checkpoint_steps(tmpdir) == [2, 4, 6, 8, 10, 15, 20, 30, 40, 49]  # 49 is last temporary checkpoint


def _make_state(step, key):
    model = MLP(in_size=2, out_size=1, width_size=2, depth=3, key=key)
    optim = optax.adam(1e-4)
    opt_state = optim.init(arrays_only(model))

    return TrainerState(step, model, opt_state, key, True)


def test_checkpoint_simple():
    key0 = jax.random.PRNGKey(0)
    key1 = jax.random.PRNGKey(1)

    initial_state = _make_state(10, key0)
    rep_state = _make_state(2, key1)

    assert_trees_not_close(initial_state.model, rep_state.model)

    with tempfile.TemporaryDirectory() as tmpdir:
        save_checkpoint(
            initial_state,
            step=initial_state.step,
            checkpoint_path=tmpdir,
        )
        restored_state = load_checkpoint(
            rep_state,
            checkpoint_path=tmpdir,
            discover_latest=False,
        )

        assert_trees_all_close(
            jax.tree_util.tree_leaves(arrays_only(restored_state.model)),
            jax.tree_util.tree_leaves(arrays_only(initial_state.model)),
        )
        assert all(np.isclose(restored_state.training_key, initial_state.training_key))
        assert restored_state.step == initial_state.step


def test_checkpoint_steps():
    key0 = jax.random.PRNGKey(0)
    key1 = jax.random.PRNGKey(1)

    optim = optax.adam(1e-4)

    initial_state = _make_state(10, key0)
    data = jax.random.uniform(key0, (2, 2))

    @eqx.filter_grad
    def loss_fn(model, data):
        m = jax.vmap(model)
        return jnp.mean(jnp.square(m(data)))

    state = initial_state
    for i in range(3):
        grad = loss_fn(state.model, data)
        updates, new_state = optim.update(grad, state.opt_state)
        model = eqx.apply_updates(state.model, updates)
        state = dataclasses.replace(state, _step=state.step + 1, model=model, opt_state=new_state)

    assert_trees_not_close(state, initial_state)

    rep_state = _make_state(42, key1)
    assert_trees_not_close(state, rep_state)

    with tempfile.TemporaryDirectory() as tmpdir:
<<<<<<< HEAD
        save_checkpoint(state, step=3, checkpoint_path=tmpdir, exist_ok=True)
        restored_state = load_checkpoint(rep_state, checkpoint_path=tmpdir, discover_latest=False)
=======
        save_checkpoint(model, state, step=3, checkpoint_path=tmpdir)
        restored_model, restored_optstate, step = load_checkpoint(
            rep_model, rep_state, checkpoint_path=tmpdir, discover_latest=False
        )
>>>>>>> 5312b87f

        assert_trees_all_close(
            jax.tree_util.tree_leaves(arrays_only(restored_state)),
            jax.tree_util.tree_leaves(arrays_only(state)),
        )


def test_checkpoint_discovery():
    with tempfile.TemporaryDirectory() as tempdir:
        save_checkpoint(dict(model=1, training_state=2), step=10, checkpoint_path=f"{tempdir}/step-10")
        save_checkpoint(dict(model=3, training_state=4), step=20, checkpoint_path=f"{tempdir}/step-20")
        save_checkpoint(dict(model=5, training_state=6), step=30, checkpoint_path=f"{tempdir}/step-30")

        latest = discover_latest_checkpoint(tempdir)
        assert latest == f"{tempdir}/step-30"

        assert discover_latest_checkpoint("file:///tmp/does-not-exist") is None<|MERGE_RESOLUTION|>--- conflicted
+++ resolved
@@ -205,15 +205,8 @@
     assert_trees_not_close(state, rep_state)
 
     with tempfile.TemporaryDirectory() as tmpdir:
-<<<<<<< HEAD
-        save_checkpoint(state, step=3, checkpoint_path=tmpdir, exist_ok=True)
+        save_checkpoint(state, step=3, checkpoint_path=tmpdir)
         restored_state = load_checkpoint(rep_state, checkpoint_path=tmpdir, discover_latest=False)
-=======
-        save_checkpoint(model, state, step=3, checkpoint_path=tmpdir)
-        restored_model, restored_optstate, step = load_checkpoint(
-            rep_model, rep_state, checkpoint_path=tmpdir, discover_latest=False
-        )
->>>>>>> 5312b87f
 
         assert_trees_all_close(
             jax.tree_util.tree_leaves(arrays_only(restored_state)),
