--- conflicted
+++ resolved
@@ -9,12 +9,8 @@
 from levanter.models.llama import LlamaEmbedding
 
 
-<<<<<<< HEAD
-class DummyModel(equinox.Module):
-=======
 class TestModel(equinox.Module):
     __test__ = False
->>>>>>> ebb6b041
     Vocab: hax.Axis
     embeddings: LlamaEmbedding
     lm_head: hax.nn.Linear
