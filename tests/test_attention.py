--- conflicted
+++ resolved
@@ -262,28 +262,18 @@
     keys = hax.named(keys, (KPos, Head))
     values = hax.named(values, (KPos, Head))
 
-<<<<<<< HEAD
-=======
     dp_mesh = Mesh(jax.devices(), ("dp",))
     query, keys, values = jax.device_put(
         [query, keys, values], NamedSharding(dp_mesh, PartitionSpec("dp", None))
     )
 
->>>>>>> 0d33423d
     segment_ids = np.array([0, 0, 0] + [1] * (L - 3), dtype=np.int32)
     segment_ids = jax.device_put(segment_ids, NamedSharding(dp_mesh, PartitionSpec("dp")))
     segment_ids = hax.named(segment_ids, (Pos,))
     mask = AttentionMask(causal_offset=0, segment_ids=segment_ids)
 
-<<<<<<< HEAD
-    devices = jax.devices()
-
-    with Mesh(devices, ("dp",)):
+    with dp_mesh:
         result = jit_dpa(
-=======
-    with dp_mesh:
-        result = hax.named_jit(dot_product_attention)(
->>>>>>> 0d33423d
             Pos, KPos, Head, query, keys, values, attn_backend=AttentionBackend(impl), mask=mask, flash_block_size=128
         )
 
