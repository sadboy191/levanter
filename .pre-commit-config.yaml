# See https://pre-commit.com for more information
# See https://pre-commit.com/hooks.html for more hooks
exclude: ".git"
default_stages:
    - commit
fail_fast: true

repos:
-   repo: https://github.com/pre-commit/pre-commit-hooks
    rev: v4.0.1
    hooks:
    -   id: trailing-whitespace
    -   id: end-of-file-fixer
    -   id: check-yaml
        args: ['--unsafe']
    -   id: check-toml
    -   id: check-merge-conflict
    -   id: check-added-large-files

-   repo: https://github.com/psf/black
    rev: 22.3.0
    hooks:
    -   id: black

-   repo: https://github.com/timothycrosley/isort
    rev: 5.11.5
    hooks:
    -   id: isort

-   repo: https://github.com/PyCQA/flake8
    rev: 3.9.2
    hooks:
    -   id: flake8
        additional_dependencies: [flake8-isort]

-   repo: https://github.com/pre-commit/mirrors-mypy
<<<<<<< HEAD
    rev: 'v0.990'
=======
    rev: 'v1.4.1'
>>>>>>> 7358d9a1
    hooks:
    -   id: mypy
        args: [--ignore-missing-imports]
        additional_dependencies: [wandb]<|MERGE_RESOLUTION|>--- conflicted
+++ resolved
@@ -34,11 +34,7 @@
         additional_dependencies: [flake8-isort]
 
 -   repo: https://github.com/pre-commit/mirrors-mypy
-<<<<<<< HEAD
-    rev: 'v0.990'
-=======
     rev: 'v1.4.1'
->>>>>>> 7358d9a1
     hooks:
     -   id: mypy
         args: [--ignore-missing-imports]
