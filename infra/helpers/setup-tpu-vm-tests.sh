# broadly based on https://github.com/ayaka14732/tpu-starter

# parse some arguments
# usage: ./setup-tpu-vm.sh -b|--branch <git commit or branch for levanter> -r <git repo for levanter>

if [ "$DEBUG" == "1" ]; then
  set -x
fi

REPO="https://github.com/stanford-crfm/levanter.git"
BRANCH=main

if [ "$GIT_BRANCH" != "" ]; then
  BRANCH="$GIT_BRANCH"
fi

while [[ $# -gt 0 ]]; do
  key="$1"
  case $key in
    -b|--branch)
      BRANCH="$2"
      shift
      shift
      ;;
    -r|--repo)
      REPO="$2"
      shift
      shift
      ;;
    *)
      >&2 echo "Unknown option $1"
      exit 1
      ;;
  esac
done

# we frequently deal with commands failing, and we like to loop until they succeed. this function does that for us
function retry {
  for i in {1..5}; do
    $@
    if [ $? -eq 0 ]; then
      break
    fi
    if [ $i -eq 5 ]; then
      >&2 echo "Error running $*, giving up"
      exit 1
    fi
    >&2 echo "Error running $*, retrying in 5 seconds"
    sleep 5
  done
}

# tcmalloc interferes with intellij remote ide
sudo patch -f -b /etc/environment << EOF
2c2
< LD_PRELOAD="/usr/lib/x86_64-linux-gnu/libtcmalloc.so.4"
---
> #LD_PRELOAD="/usr/lib/x86_64-linux-gnu/libtcmalloc.so.4"
EOF



# don't complain if already applied
retCode=$?
[[ $retCode -le 1 ]] || exit $retCode


# set these env variables b/c it makes tensorstore behave better
if ! grep -q TENSORSTORE_CURL_LOW_SPEED_TIME_SECONDS /etc/environment; then
  # need sudo
  echo "TENSORSTORE_CURL_LOW_SPEED_TIME_SECONDS=60" | sudo tee -a /etc/environment > /dev/null
fi

if ! grep -q TENSORSTORE_CURL_LOW_SPEED_LIMIT_BYTES /etc/environment; then
  echo "TENSORSTORE_CURL_LOW_SPEED_LIMIT_BYTES=1024" | sudo tee -a /etc/environment > /dev/null
fi

# install python 3.10, latest git
sudo systemctl stop unattended-upgrades  # this frequently holds the apt lock
sudo systemctl disable unattended-upgrades
sudo apt remove -y unattended-upgrades
# if it's still running somehow, kill it
if [ $(ps aux | grep unattended-upgrade | wc -l) -gt 1 ]; then
  sudo kill -9 $(ps aux | grep unattended-upgrade | awk '{print $2}')
fi

# sometimes apt-get update fails, so retry a few times
retry sudo apt-get install -y software-properties-common
retry sudo add-apt-repository -y ppa:deadsnakes/ppa
retry sudo add-apt-repository -y ppa:git-core/ppa
retry sudo apt-get -qq update
retry sudo apt-get -qq install -y python3.10-full python3.10-dev git

<<<<<<< HEAD
VENV=~/venv310
# if the venv doesn't exist, make it
if [ ! -d "$VENV" ]; then
    echo "Creating virtualenv at $VENV"
    python3.10 -m venv $VENV
fi

source $VENV/bin/activate

pip install -U pip uv wheel
=======
pip install -U pip uv wheel || exit 1
>>>>>>> 0d33423d

# clone levanter
if [ -d levanter ]; then
  echo "Levanter directory already exists, Assuming git repo and fetching latest changes"
  cd levanter || exit 1
  git fetch origin || exit 1
  git reset --hard origin/$BRANCH || exit 1
else
  git clone $REPO levanter || exit 1
  cd levanter || exit 1
  git checkout $BRANCH || exit 1
fi

# checkout the branch we want
echo "Checking out branch $BRANCH"

# install levanter
<<<<<<< HEAD

=======
>>>>>>> 0d33423d
uv sync --extras tpu<|MERGE_RESOLUTION|>--- conflicted
+++ resolved
@@ -91,20 +91,7 @@
 retry sudo apt-get -qq update
 retry sudo apt-get -qq install -y python3.10-full python3.10-dev git
 
-<<<<<<< HEAD
-VENV=~/venv310
-# if the venv doesn't exist, make it
-if [ ! -d "$VENV" ]; then
-    echo "Creating virtualenv at $VENV"
-    python3.10 -m venv $VENV
-fi
-
-source $VENV/bin/activate
-
-pip install -U pip uv wheel
-=======
 pip install -U pip uv wheel || exit 1
->>>>>>> 0d33423d
 
 # clone levanter
 if [ -d levanter ]; then
@@ -122,8 +109,4 @@
 echo "Checking out branch $BRANCH"
 
 # install levanter
-<<<<<<< HEAD
-
-=======
->>>>>>> 0d33423d
 uv sync --extras tpu