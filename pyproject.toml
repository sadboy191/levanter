[build-system]
requires = ["setuptools", "wheel"]
build-backend = "setuptools.build_meta"

[project]
name = "levanter"
version = "1.2"
authors = [
    { name = "David Hall", email = "dlwh@cs.stanford.edu" },
    { name = "Ivan Zhou", email = "ivanz@stanford.edu" },
]
description = "Scalable Training for Foundation Models with Named Tensors and JAX"
readme = "README.md"
requires-python = ">=3.10"
classifiers = [
    "Programming Language :: Python :: 3",
    "License :: OSI Approved :: Apache Software License",
    "Operating System :: POSIX :: Linux",
    "Operating System :: MacOS :: MacOS X",
    "Development Status :: 4 - Beta",
    "Intended Audience :: Science/Research",
]
dependencies = [
    "haliax>=1.4.dev307",
<<<<<<< HEAD
    "equinox>=0.11.5",
=======
    "equinox==0.11.3",
>>>>>>> 02f34acb
    "jaxtyping>=0.2.20",
    "tokenizers>=0.15.2",
    "transformers>=4.41.2",
    "optax>=0.1.9",
    "wandb>=0.17.8",
    "scipy<=1.12.0",
    "draccus>=0.8.0",
    "pyarrow>=11.0.0",
    "zstandard>=0.20.0",
    "datasets>=2.18,<4.0",
    "gcsfs>=2024.2,<2024.10",
    "braceexpand>=0.1.7",
    "jmp>=0.0.3",
    "fsspec[http]>=2024.2,<2024.10",
    "tensorstore>=0.1.65",
    "pytimeparse>=1.1.8",
    "humanfriendly==10.0",
    "safetensors[numpy]~=0.4.2",
    "matplotlib>=3.7.0",
    "tblib>=1.7.0,<4.0.0",
    "dataclasses-json~=0.6.4",
    "ray[default]==2.34.0",
    "pydantic<3",
    "rich~=13.0",
    "filelock~=3.13",
    #    "ai2-olmo",
    "async-lru~=2.0",
    "tqdm-loggable>=0.2",
    "deepdiff"
]

[project.urls]
"Homepage" = "https://github.com/stanford-crfm/levanter"
"Bug Tracker" = "https://github.com/stanford-crfm/levanter/issues"

[tool.black]
line-length = 119
target-version = ["py310"]
preview = true

[tool.isort]
profile = "black"
multi_line_output = 3
lines_after_imports = 2
include_trailing_comma = true
force_grid_wrap = 0
use_parentheses = true
ensure_newline_before_comments = true
line_length = 119
src_paths = ["src", "tests"]
known_haliax = ["haliax"]
sections = [
    "FUTURE",
    "STDLIB",
    "THIRDPARTY",
    "HALIAX",
    "FIRSTPARTY",
    "LOCALFOLDER",
]

[tool.mypy]
python_version = "3.10"
mypy_path = ["src"]

[tool.mypy-haliax.core]
ignore_missing_imports = true

[tool.pytest.ini_options]
pythonpath = ["src", "tests"]
markers = [
    "slow: marks tests as slow (deselect with '-m \"not slow\"')",
    "entry: marks tests as entry point tests (deselect with '-m \"not entry\"')",
    "ray: marks tests that require Ray (deselect with '-m \"not ray\"')",
]

[project.optional-dependencies]
test = [
    "pytest",
    "flake8",
    "soundfile",
    "librosa",
    "pytest-forked",
    "pytest-asyncio",
]

[tool.setuptools.packages.find]
where = ["src"]
include = ["levanter", "levanter.*"]<|MERGE_RESOLUTION|>--- conflicted
+++ resolved
@@ -22,11 +22,7 @@
 ]
 dependencies = [
     "haliax>=1.4.dev307",
-<<<<<<< HEAD
-    "equinox>=0.11.5",
-=======
-    "equinox==0.11.3",
->>>>>>> 02f34acb
+    "equinox>=0.11.4",
     "jaxtyping>=0.2.20",
     "tokenizers>=0.15.2",
     "transformers>=4.41.2",
